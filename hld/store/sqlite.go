package store

import (
	"context"
	"database/sql"
	"encoding/json"
	"fmt"
	"log/slog"
	"os"
	"path/filepath"
	"sort"
	"strings"
	"time"

	claudecode "github.com/humanlayer/humanlayer/claudecode-go"
	_ "github.com/mattn/go-sqlite3"
)

// SQLiteStore implements ConversationStore using SQLite
type SQLiteStore struct {
	db *sql.DB
}

// NewSQLiteStore creates a new SQLite-backed store
func NewSQLiteStore(dbPath string) (*SQLiteStore, error) {
	// Ensure directory exists (skip for in-memory databases)
	if dbPath != ":memory:" {
		dbDir := filepath.Dir(dbPath)
		if err := os.MkdirAll(dbDir, 0700); err != nil {
			return nil, fmt.Errorf("failed to create database directory: %w", err)
		}
	}

	// Open database
	db, err := sql.Open("sqlite3", dbPath)
	if err != nil {
		return nil, fmt.Errorf("failed to open database: %w", err)
	}

	// Enable foreign keys and WAL mode for better concurrency
	if _, err := db.Exec("PRAGMA foreign_keys = ON"); err != nil {
		_ = db.Close()
		return nil, fmt.Errorf("failed to enable foreign keys: %w", err)
	}
	if _, err := db.Exec("PRAGMA journal_mode = WAL"); err != nil {
		_ = db.Close()
		return nil, fmt.Errorf("failed to enable WAL mode: %w", err)
	}

	store := &SQLiteStore{db: db}

	// Initialize schema
	if err := store.initSchema(); err != nil {
		_ = db.Close()
		return nil, fmt.Errorf("failed to initialize schema: %w", err)
	}

	// Apply migrations (this must be called AFTER initSchema for both new and existing databases)
	if err := store.applyMigrations(); err != nil {
		_ = db.Close()
		return nil, fmt.Errorf("failed to apply migrations: %w", err)
	}

	slog.Info("SQLite store initialized", "path", dbPath)
	return store, nil
}

// initSchema creates the database schema if it doesn't exist
func (s *SQLiteStore) initSchema() error {
	schema := `
	-- Sessions table (metadata and configuration)
	CREATE TABLE IF NOT EXISTS sessions (
		id TEXT PRIMARY KEY,
		run_id TEXT NOT NULL UNIQUE,
		claude_session_id TEXT,
		parent_session_id TEXT,

		-- Launch configuration
		query TEXT NOT NULL,
		summary TEXT,
		model TEXT,
		working_dir TEXT,
		max_turns INTEGER,
		system_prompt TEXT,
		append_system_prompt TEXT,
		custom_instructions TEXT,
		permission_prompt_tool TEXT,
		allowed_tools TEXT,
		disallowed_tools TEXT,

		-- Runtime status
		status TEXT NOT NULL DEFAULT 'starting',
		created_at TIMESTAMP NOT NULL DEFAULT CURRENT_TIMESTAMP,
		last_activity_at TIMESTAMP NOT NULL DEFAULT CURRENT_TIMESTAMP,
		completed_at TIMESTAMP,

		-- Results
		cost_usd REAL,
		duration_ms INTEGER,
		num_turns INTEGER,
		result_content TEXT,
		error_message TEXT,

		-- Session settings
		auto_accept_edits BOOLEAN DEFAULT 0,
		dangerously_skip_permissions BOOLEAN DEFAULT 0,
		dangerously_skip_permissions_expires_at TIMESTAMP,

		-- Archival
		archived BOOLEAN DEFAULT FALSE
	);
	CREATE INDEX IF NOT EXISTS idx_sessions_claude ON sessions(claude_session_id);
	CREATE INDEX IF NOT EXISTS idx_sessions_status ON sessions(status);
	CREATE INDEX IF NOT EXISTS idx_sessions_run_id ON sessions(run_id);
	CREATE INDEX IF NOT EXISTS idx_sessions_parent ON sessions(parent_session_id);

	-- Single conversation events table
	CREATE TABLE IF NOT EXISTS conversation_events (
		id INTEGER PRIMARY KEY AUTOINCREMENT,
		session_id TEXT NOT NULL,
		claude_session_id TEXT,
		sequence INTEGER NOT NULL,
		event_type TEXT NOT NULL,

		-- Common fields
		created_at TIMESTAMP NOT NULL DEFAULT CURRENT_TIMESTAMP,

		-- Message fields
		role TEXT,
		content TEXT,

		-- Tool call fields
		tool_id TEXT,
		tool_name TEXT,
		tool_input_json TEXT,

		-- Tool result fields
		tool_result_for_id TEXT,
		tool_result_content TEXT,

		-- Tool call completion and approval tracking
		is_completed BOOLEAN DEFAULT FALSE,  -- TRUE when tool result received
		approval_status TEXT,        -- NULL, 'pending', 'approved', 'denied'
		approval_id TEXT,           -- HumanLayer approval ID when correlated

		FOREIGN KEY (session_id) REFERENCES sessions(id)
	);
	CREATE INDEX IF NOT EXISTS idx_conversation_claude_session ON conversation_events(claude_session_id, sequence);
	CREATE INDEX IF NOT EXISTS idx_conversation_session ON conversation_events(session_id, sequence);
	CREATE INDEX IF NOT EXISTS idx_conversation_approval ON conversation_events(approval_id);
	CREATE INDEX IF NOT EXISTS idx_conversation_pending_approvals
		ON conversation_events(approval_status)
		WHERE approval_status = 'pending';

	-- MCP servers configuration
	CREATE TABLE IF NOT EXISTS mcp_servers (
		id INTEGER PRIMARY KEY AUTOINCREMENT,
		session_id TEXT NOT NULL,
		name TEXT NOT NULL,
		command TEXT NOT NULL,
		args_json TEXT,
		env_json TEXT,

		FOREIGN KEY (session_id) REFERENCES sessions(id)
	);
	CREATE INDEX IF NOT EXISTS idx_mcp_servers_session ON mcp_servers(session_id);

	-- Raw events for debugging
	CREATE TABLE IF NOT EXISTS raw_events (
		id INTEGER PRIMARY KEY AUTOINCREMENT,
		session_id TEXT NOT NULL,
		event_json TEXT NOT NULL,
		created_at TIMESTAMP NOT NULL DEFAULT CURRENT_TIMESTAMP,

		FOREIGN KEY (session_id) REFERENCES sessions(id)
	);
	CREATE INDEX IF NOT EXISTS idx_raw_events_session ON raw_events(session_id, created_at);

	-- Schema versioning
	CREATE TABLE IF NOT EXISTS schema_version (
		version INTEGER PRIMARY KEY,
		applied_at TIMESTAMP NOT NULL DEFAULT CURRENT_TIMESTAMP,
		description TEXT
	);

	-- Approvals table for local approvals
	CREATE TABLE IF NOT EXISTS approvals (
		id TEXT PRIMARY KEY,
		run_id TEXT NOT NULL,
		session_id TEXT NOT NULL,
		status TEXT NOT NULL CHECK (status IN ('pending', 'approved', 'denied')),
		created_at DATETIME NOT NULL DEFAULT CURRENT_TIMESTAMP,
		responded_at DATETIME,

		-- Tool approval fields
		tool_name TEXT NOT NULL,
		tool_input TEXT NOT NULL, -- JSON

		-- Response fields
		comment TEXT, -- For denial reasons or approval notes

		FOREIGN KEY (session_id) REFERENCES sessions(id)
	);
	CREATE INDEX IF NOT EXISTS idx_approvals_pending ON approvals(status) WHERE status = 'pending';
	CREATE INDEX IF NOT EXISTS idx_approvals_session ON approvals(session_id);
	CREATE INDEX IF NOT EXISTS idx_approvals_run_id ON approvals(run_id);
	`

	if _, err := s.db.Exec(schema); err != nil {
		return fmt.Errorf("failed to create schema: %w", err)
	}

	// Record initial schema version for new databases only
	// Migration system will handle upgrading existing databases
	_, err := s.db.Exec(`
		INSERT OR IGNORE INTO schema_version (version, description)
		VALUES (1, 'Initial schema with conversation events')
	`)
	return err
}

// applyMigrations applies any pending database migrations
func (s *SQLiteStore) applyMigrations() error {
	// Get current schema version
	var currentVersion int
	err := s.db.QueryRow("SELECT MAX(version) FROM schema_version").Scan(&currentVersion)
	if err != nil {
		return fmt.Errorf("failed to get current schema version: %w", err)
	}

	// Migration 2: Added constraint to ensure only resumable sessions can be parent sessions
	// (This migration already exists in production databases)

	// Migration 3: Add missing permission and tool fields
	if currentVersion < 3 {
		slog.Info("Applying migration 3: Add permission and tool fields")

		// Check if columns already exist (they might be in the schema for new databases)
		var columnCount int
		err = s.db.QueryRow(`
			SELECT COUNT(*) FROM pragma_table_info('sessions')
			WHERE name IN ('permission_prompt_tool', 'append_system_prompt', 'allowed_tools', 'disallowed_tools')
		`).Scan(&columnCount)
		if err != nil {
			return fmt.Errorf("failed to check existing columns: %w", err)
		}

		// Only add columns if they don't exist
		if columnCount < 4 {
			// SQLite requires separate ALTER TABLE statements
			alterations := []struct {
				column string
				sql    string
			}{
				{"permission_prompt_tool", "ALTER TABLE sessions ADD COLUMN permission_prompt_tool TEXT"},
				{"append_system_prompt", "ALTER TABLE sessions ADD COLUMN append_system_prompt TEXT"},
				{"allowed_tools", "ALTER TABLE sessions ADD COLUMN allowed_tools TEXT"},
				{"disallowed_tools", "ALTER TABLE sessions ADD COLUMN disallowed_tools TEXT"},
			}

			for _, alt := range alterations {
				// Check if this specific column exists
				var exists int
				err = s.db.QueryRow(`
					SELECT COUNT(*) FROM pragma_table_info('sessions') WHERE name = ?
				`, alt.column).Scan(&exists)
				if err != nil {
					return fmt.Errorf("failed to check column %s: %w", alt.column, err)
				}

				if exists == 0 {
					_, err := s.db.Exec(alt.sql)
					if err != nil {
						return fmt.Errorf("failed to add column %s: %w", alt.column, err)
					}
				}
			}
		}

		// Record migration
		_, err = s.db.Exec(`
			INSERT INTO schema_version (version, description)
			VALUES (3, 'Add permission_prompt_tool, append_system_prompt, allowed_tools, disallowed_tools fields')
		`)
		if err != nil {
			return fmt.Errorf("failed to record migration 3: %w", err)
		}

		slog.Info("Migration 3 applied successfully")
	}

	// Migration 4: Add approvals table for local approvals
	if currentVersion < 4 {
		slog.Info("Applying migration 4: Add approvals table for local approvals")

		// Create the approvals table
		_, err = s.db.Exec(`
			CREATE TABLE IF NOT EXISTS approvals (
				id TEXT PRIMARY KEY,
				run_id TEXT NOT NULL,
				session_id TEXT NOT NULL,
				status TEXT NOT NULL CHECK (status IN ('pending', 'approved', 'denied')),
				created_at DATETIME NOT NULL DEFAULT CURRENT_TIMESTAMP,
				responded_at DATETIME,

				-- Tool approval fields
				tool_name TEXT NOT NULL,
				tool_input TEXT NOT NULL, -- JSON

				-- Response fields
				comment TEXT, -- For denial reasons or approval notes

				FOREIGN KEY (session_id) REFERENCES sessions(id)
			);
			CREATE INDEX IF NOT EXISTS idx_approvals_pending ON approvals(status) WHERE status = 'pending';
			CREATE INDEX IF NOT EXISTS idx_approvals_session ON approvals(session_id);
			CREATE INDEX IF NOT EXISTS idx_approvals_run_id ON approvals(run_id);
		`)
		if err != nil {
			return fmt.Errorf("failed to create approvals table: %w", err)
		}

		// Record migration
		_, err = s.db.Exec(`
			INSERT INTO schema_version (version, description)
			VALUES (4, 'Add approvals table for local approvals')
		`)
		if err != nil {
			return fmt.Errorf("failed to record migration 4: %w", err)
		}

		slog.Info("Migration 4 applied successfully")
	}

	// Migration 5: Add index on parent_session_id for efficient tree queries
	if currentVersion < 5 {
		slog.Info("Applying migration 5: Add index on parent_session_id")

		// Create index on parent_session_id for efficient child queries
		_, err = s.db.Exec(`
			CREATE INDEX IF NOT EXISTS idx_sessions_parent ON sessions(parent_session_id)
		`)
		if err != nil {
			return fmt.Errorf("failed to create parent_session_id index: %w", err)
		}

		// Record migration
		_, err = s.db.Exec(`
			INSERT INTO schema_version (version, description)
			VALUES (5, 'Add index on parent_session_id for efficient tree queries')
		`)
		if err != nil {
			return fmt.Errorf("failed to record migration 5: %w", err)
		}

		slog.Info("Migration 5 applied successfully")
	}

	// Migration 6: Add parent_tool_use_id for sub-task tracking
	if currentVersion < 6 {
		slog.Info("Applying migration 6: Add parent_tool_use_id for sub-task tracking")

		// Check if column already exists (it might be in the schema for new databases)
		var columnExists int
		err = s.db.QueryRow(`
			SELECT COUNT(*) FROM pragma_table_info('conversation_events')
			WHERE name = 'parent_tool_use_id'
		`).Scan(&columnExists)
		if err != nil {
			return fmt.Errorf("failed to check parent_tool_use_id column: %w", err)
		}

		// Only add column if it doesn't exist
		if columnExists == 0 {
			_, err = s.db.Exec(`
				ALTER TABLE conversation_events
				ADD COLUMN parent_tool_use_id TEXT
			`)
			if err != nil {
				return fmt.Errorf("failed to add parent_tool_use_id column: %w", err)
			}
		}

		// Create index for efficient parent queries
		_, err = s.db.Exec(`
			CREATE INDEX IF NOT EXISTS idx_conversation_parent_tool
			ON conversation_events(parent_tool_use_id)
			WHERE parent_tool_use_id IS NOT NULL
		`)
		if err != nil {
			return fmt.Errorf("failed to create parent_tool_use_id index: %w", err)
		}

		// Record migration
		_, err = s.db.Exec(`
			INSERT INTO schema_version (version, description)
			VALUES (6, 'Add parent_tool_use_id for sub-task tracking')
		`)
		if err != nil {
			return fmt.Errorf("failed to record migration 6: %w", err)
		}

		slog.Info("Migration 6 applied successfully")
	}

	// Migration 7: Add file_snapshots table for Read operation tracking
	if currentVersion < 7 {
		slog.Info("Applying migration 7: Add file_snapshots table")

		_, err = s.db.Exec(`
			CREATE TABLE IF NOT EXISTS file_snapshots (
				id INTEGER PRIMARY KEY AUTOINCREMENT,
				tool_id TEXT NOT NULL,
				session_id TEXT NOT NULL,
				file_path TEXT NOT NULL, -- Relative path from tool call
				content TEXT NOT NULL,
				created_at TIMESTAMP NOT NULL DEFAULT CURRENT_TIMESTAMP,

				FOREIGN KEY (session_id) REFERENCES sessions(id)
			);
			CREATE INDEX IF NOT EXISTS idx_snapshots_session_path
				ON file_snapshots(session_id, file_path);
			CREATE INDEX IF NOT EXISTS idx_snapshots_tool
				ON file_snapshots(tool_id);
		`)
		if err != nil {
			return fmt.Errorf("failed to create file_snapshots table: %w", err)
		}

		// Record migration
		_, err = s.db.Exec(`
			INSERT INTO schema_version (version, description)
			VALUES (7, 'Add file_snapshots table for Read operation tracking')
		`)
		if err != nil {
			return fmt.Errorf("failed to record migration 7: %w", err)
		}

		slog.Info("Migration 7 applied successfully")
	}

	// Migration 8: Add auto_accept_edits for session-level edit auto-approval
	if currentVersion < 8 {
		slog.Info("Applying migration 8: Add auto_accept_edits column")

		// Check if column already exists (it might be in the schema for new databases)
		var columnExists int
		err = s.db.QueryRow(`
			SELECT COUNT(*) FROM pragma_table_info('sessions')
			WHERE name = 'auto_accept_edits'
		`).Scan(&columnExists)
		if err != nil {
			return fmt.Errorf("failed to check auto_accept_edits column: %w", err)
		}

		// Only add column if it doesn't exist
		if columnExists == 0 {
			_, err = s.db.Exec(`
				ALTER TABLE sessions
				ADD COLUMN auto_accept_edits BOOLEAN DEFAULT 0
			`)
			if err != nil {
				return fmt.Errorf("failed to add auto_accept_edits column: %w", err)
			}
		}

		// Record migration
		_, err = s.db.Exec(`
			INSERT INTO schema_version (version, description)
			VALUES (8, 'Add auto_accept_edits for session-level edit auto-approval')
		`)
		if err != nil {
			return fmt.Errorf("failed to record migration 8: %w", err)
		}

		slog.Info("Migration 8 applied successfully")
	}

	// Migration 9: Add archived field to sessions table
	if currentVersion < 9 {
		slog.Info("Applying migration 9: Add archived field to sessions table")

		// Check if column already exists
		var columnExists int
		err = s.db.QueryRow(`
			SELECT COUNT(*) FROM pragma_table_info('sessions')
			WHERE name = 'archived'
		`).Scan(&columnExists)
		if err != nil {
			return fmt.Errorf("failed to check archived column: %w", err)
		}

		// Only add column if it doesn't exist
		if columnExists == 0 {
			_, err = s.db.Exec(`
				ALTER TABLE sessions
				ADD COLUMN archived BOOLEAN DEFAULT FALSE
			`)
			if err != nil {
				return fmt.Errorf("failed to add archived column: %w", err)
			}
		}

		// Add index for efficient filtering
		_, err = s.db.Exec(`
			CREATE INDEX IF NOT EXISTS idx_sessions_archived
			ON sessions(archived)
		`)
		if err != nil {
			return fmt.Errorf("failed to create archived index: %w", err)
		}

		// Record migration
		_, err = s.db.Exec(`
			INSERT INTO schema_version (version, description)
			VALUES (9, 'Add archived field to sessions table for hiding old sessions')
		`)
		if err != nil {
			return fmt.Errorf("failed to record migration 9: %w", err)
		}

		slog.Info("Migration 9 applied successfully")
	}

	// Migration 10: Add title column to sessions table
	if currentVersion < 10 {
		slog.Info("Applying migration 10: Add title column to sessions table")

		// Check if column already exists for idempotency
		var columnExists int
		err = s.db.QueryRow(`
			SELECT COUNT(*) FROM pragma_table_info('sessions')
			WHERE name = 'title'
		`).Scan(&columnExists)
		if err != nil {
			return fmt.Errorf("checking for title column: %w", err)
		}

		if columnExists == 0 {
			_, err = s.db.Exec(`
				ALTER TABLE sessions
				ADD COLUMN title TEXT DEFAULT ''
			`)
			if err != nil {
				return fmt.Errorf("adding title column: %w", err)
			}
		}

		// Record migration
		_, err = s.db.Exec(`
			INSERT INTO schema_version (version, description)
			VALUES (10, 'Add title column to sessions table')
		`)
		if err != nil {
			return fmt.Errorf("recording migration 10: %w", err)
		}

		slog.Info("Migration 10 applied successfully")
	}

	// Migration 11: Add dangerously skip permissions with timeout support
	if currentVersion < 11 {
		slog.Info("Applying migration 11: Add dangerously skip permissions columns")

		// Check if columns already exist
		var skipPermissionsExists, expiryExists int
		err = s.db.QueryRow(`
			SELECT COUNT(*) FROM pragma_table_info('sessions')
			WHERE name = 'dangerously_skip_permissions'
		`).Scan(&skipPermissionsExists)
		if err != nil {
			return fmt.Errorf("failed to check dangerously_skip_permissions column: %w", err)
		}

		err = s.db.QueryRow(`
			SELECT COUNT(*) FROM pragma_table_info('sessions')
			WHERE name = 'dangerously_skip_permissions_expires_at'
		`).Scan(&expiryExists)
		if err != nil {
			return fmt.Errorf("failed to check dangerously_skip_permissions_expires_at column: %w", err)
		}

		// Add columns if they don't exist
		if skipPermissionsExists == 0 {
			_, err = s.db.Exec(`
				ALTER TABLE sessions
				ADD COLUMN dangerously_skip_permissions BOOLEAN DEFAULT 0
			`)
			if err != nil {
				return fmt.Errorf("failed to add dangerously_skip_permissions column: %w", err)
			}
		}

		if expiryExists == 0 {
			_, err = s.db.Exec(`
				ALTER TABLE sessions
				ADD COLUMN dangerously_skip_permissions_expires_at TIMESTAMP
			`)
			if err != nil {
				return fmt.Errorf("failed to add dangerously_skip_permissions_expires_at column: %w", err)
			}
		}

		// Record migration
		_, err = s.db.Exec(`
			INSERT INTO schema_version (version, description)
			VALUES (11, 'Add dangerously skip permissions with timeout support')
		`)
		if err != nil {
			return fmt.Errorf("failed to record migration 11: %w", err)
		}

		slog.Info("Migration 11 applied successfully")
	}

	// Migration 12: Add model_id column for storing full model identifier
	if currentVersion < 12 {
		slog.Info("Applying migration 12: Add model_id column")

		// Check if model_id column exists
		var modelIdExists int
		err := s.db.QueryRow(`
			SELECT COUNT(*) FROM pragma_table_info('sessions') WHERE name = 'model_id'
		`).Scan(&modelIdExists)
		if err != nil {
			return fmt.Errorf("failed to check for model_id column: %w", err)
		}

		if modelIdExists == 0 {
			_, err = s.db.Exec(`
				ALTER TABLE sessions
				ADD COLUMN model_id TEXT
			`)
			if err != nil {
				return fmt.Errorf("failed to add model_id column: %w", err)
			}
		}

		// Record migration
		_, err = s.db.Exec(`
			INSERT INTO schema_version (version, description)
			VALUES (12, 'Add model_id column for full model identifier')
		`)
		if err != nil {
			return fmt.Errorf("failed to record migration 12: %w", err)
		}

		slog.Info("Migration 12 applied successfully")
	}

	// Migration 13: Add detailed token tracking fields
	if currentVersion < 13 {
		slog.Info("Applying migration 13: Add detailed token tracking fields")

		// Check if columns already exist
		columnChecks := []string{
			"input_tokens",
			"output_tokens",
			"cache_creation_input_tokens",
			"cache_read_input_tokens",
			"effective_context_tokens",
		}

		for _, column := range columnChecks {
			var columnExists int
			err = s.db.QueryRow(`
				SELECT COUNT(*) FROM pragma_table_info('sessions')
				WHERE name = ?
			`, column).Scan(&columnExists)
			if err != nil {
				return fmt.Errorf("failed to check %s column: %w", column, err)
			}

			// Only add column if it doesn't exist
			if columnExists == 0 {
				_, err = s.db.Exec(fmt.Sprintf(`
					ALTER TABLE sessions
					ADD COLUMN %s INTEGER
				`, column))
				if err != nil {
					return fmt.Errorf("failed to add %s column: %w", column, err)
				}
			}
		}

		// Record migration
		_, err = s.db.Exec(`
			INSERT INTO schema_version (version, description)
			VALUES (13, 'Add detailed token tracking fields (input, output, cache, effective context)')
		`)
		if err != nil {
			return fmt.Errorf("failed to record migration 13: %w", err)
		}

		slog.Info("Migration 13 applied successfully")
	}

<<<<<<< HEAD
	// Migration 14: Add proxy configuration columns for model customization
	if currentVersion < 14 {
		slog.Info("Applying migration 14: Add proxy configuration columns")

		// Check if columns already exist for idempotency
		columnsToAdd := []struct {
			name         string
			sqlType      string
			defaultValue string
		}{
			{"proxy_enabled", "BOOLEAN", "0"},
			{"proxy_base_url", "TEXT", "''"},
			{"proxy_model_override", "TEXT", "''"},
			{"proxy_api_key", "TEXT", "''"},
		}

		for _, col := range columnsToAdd {
			var columnExists int
			err = s.db.QueryRow(`
				SELECT COUNT(*) FROM pragma_table_info('sessions')
				WHERE name = ?
			`, col.name).Scan(&columnExists)
			if err != nil {
				return fmt.Errorf("failed to check column %s: %w", col.name, err)
			}

			if columnExists == 0 {
				_, err = s.db.Exec(fmt.Sprintf(`
					ALTER TABLE sessions
					ADD COLUMN %s %s DEFAULT %s
				`, col.name, col.sqlType, col.defaultValue))
				if err != nil {
					return fmt.Errorf("failed to add column %s: %w", col.name, err)
				}
			}
=======
	// Migration 14: Add tool_use_id column to approvals table
	if currentVersion < 14 {
		slog.Info("Applying migration 14: Add tool_use_id column to approvals table")

		// Check if column already exists for idempotency
		var columnExists int
		err = s.db.QueryRow(`
			SELECT COUNT(*) FROM pragma_table_info('approvals')
			WHERE name = 'tool_use_id'
		`).Scan(&columnExists)
		if err != nil {
			return fmt.Errorf("failed to check tool_use_id column: %w", err)
		}

		// Only add column if it doesn't exist
		if columnExists == 0 {
			_, err = s.db.Exec(`
				ALTER TABLE approvals
				ADD COLUMN tool_use_id TEXT
			`)
			if err != nil {
				return fmt.Errorf("failed to add tool_use_id column: %w", err)
			}
		}

		// Create index for efficient lookups
		_, err = s.db.Exec(`
			CREATE INDEX IF NOT EXISTS idx_approvals_tool_use_id
			ON approvals(tool_use_id)
			WHERE tool_use_id IS NOT NULL
		`)
		if err != nil {
			return fmt.Errorf("failed to create tool_use_id index: %w", err)
		}

		// Update existing approvals to populate tool_use_id from correlated events
		_, err = s.db.Exec(`
			UPDATE approvals
			SET tool_use_id = (
				SELECT ce.tool_id
				FROM conversation_events ce
				WHERE ce.approval_id = approvals.id
				AND ce.tool_id IS NOT NULL
				LIMIT 1
			)
			WHERE EXISTS (
				SELECT 1
				FROM conversation_events ce
				WHERE ce.approval_id = approvals.id
				AND ce.tool_id IS NOT NULL
			)
		`)
		if err != nil {
			slog.Warn("Failed to populate tool_use_id for existing approvals (non-critical)", "error", err)
			// This is non-critical as existing approvals may not have correlation
>>>>>>> 9236eb55
		}

		// Record migration
		_, err = s.db.Exec(`
			INSERT INTO schema_version (version, description)
<<<<<<< HEAD
			VALUES (14, 'Add proxy configuration columns for model customization')
=======
			VALUES (14, 'Add tool_use_id column to approvals table for direct correlation')
>>>>>>> 9236eb55
		`)
		if err != nil {
			return fmt.Errorf("failed to record migration 14: %w", err)
		}

		slog.Info("Migration 14 applied successfully")
	}

	return nil
}

// Close closes the database connection
func (s *SQLiteStore) Close() error {
	return s.db.Close()
}

// CreateSession creates a new session
func (s *SQLiteStore) CreateSession(ctx context.Context, session *Session) error {
	query := `
		INSERT INTO sessions (
			id, run_id, claude_session_id, parent_session_id,
			query, summary, title, model, model_id, working_dir, max_turns, system_prompt, append_system_prompt, custom_instructions,
			permission_prompt_tool, allowed_tools, disallowed_tools,
			status, created_at, last_activity_at, auto_accept_edits, archived, dangerously_skip_permissions, dangerously_skip_permissions_expires_at,
			proxy_enabled, proxy_base_url, proxy_model_override, proxy_api_key
		) VALUES (?, ?, ?, ?, ?, ?, ?, ?, ?, ?, ?, ?, ?, ?, ?, ?, ?, ?, ?, ?, ?, ?, ?, ?, ?, ?, ?, ?)
	`

	_, err := s.db.ExecContext(ctx, query,
		session.ID, session.RunID, session.ClaudeSessionID, session.ParentSessionID,
		session.Query, session.Summary, session.Title, session.Model, session.ModelID, session.WorkingDir, session.MaxTurns,
		session.SystemPrompt, session.AppendSystemPrompt, session.CustomInstructions,
		session.PermissionPromptTool, session.AllowedTools, session.DisallowedTools,
		session.Status, session.CreatedAt, session.LastActivityAt, session.AutoAcceptEdits, session.Archived,
		session.DangerouslySkipPermissions, session.DangerouslySkipPermissionsExpiresAt,
		session.ProxyEnabled, session.ProxyBaseURL, session.ProxyModelOverride, session.ProxyAPIKey,
	)
	if err != nil {
		return fmt.Errorf("failed to create session: %w", err)
	}
	return nil
}

// UpdateSession updates session fields
func (s *SQLiteStore) UpdateSession(ctx context.Context, sessionID string, updates SessionUpdate) error {
	query := `UPDATE sessions SET`
	args := []interface{}{}
	setParts := []string{}

	if updates.LastActivityAt != nil {
		setParts = append(setParts, "last_activity_at = ?")
		args = append(args, *updates.LastActivityAt)
	}
	if updates.ClaudeSessionID != nil {
		setParts = append(setParts, "claude_session_id = ?")
		args = append(args, *updates.ClaudeSessionID)
	}
	if updates.Status != nil {
		setParts = append(setParts, "status = ?")
		args = append(args, *updates.Status)
	}
	if updates.CompletedAt != nil {
		setParts = append(setParts, "completed_at = ?")
		args = append(args, *updates.CompletedAt)
	}
	if updates.CostUSD != nil {
		setParts = append(setParts, "cost_usd = ?")
		args = append(args, *updates.CostUSD)
	}
	if updates.InputTokens != nil {
		setParts = append(setParts, "input_tokens = ?")
		args = append(args, *updates.InputTokens)
	}
	if updates.OutputTokens != nil {
		setParts = append(setParts, "output_tokens = ?")
		args = append(args, *updates.OutputTokens)
	}
	if updates.CacheCreationInputTokens != nil {
		setParts = append(setParts, "cache_creation_input_tokens = ?")
		args = append(args, *updates.CacheCreationInputTokens)
	}
	if updates.CacheReadInputTokens != nil {
		setParts = append(setParts, "cache_read_input_tokens = ?")
		args = append(args, *updates.CacheReadInputTokens)
	}
	if updates.EffectiveContextTokens != nil {
		setParts = append(setParts, "effective_context_tokens = ?")
		args = append(args, *updates.EffectiveContextTokens)
	}
	if updates.DurationMS != nil {
		setParts = append(setParts, "duration_ms = ?")
		args = append(args, *updates.DurationMS)
	}
	if updates.NumTurns != nil {
		setParts = append(setParts, "num_turns = ?")
		args = append(args, *updates.NumTurns)
	}
	if updates.ResultContent != nil {
		setParts = append(setParts, "result_content = ?")
		args = append(args, *updates.ResultContent)
	}
	if updates.ErrorMessage != nil {
		setParts = append(setParts, "error_message = ?")
		args = append(args, *updates.ErrorMessage)
	}
	if updates.Summary != nil {
		setParts = append(setParts, "summary = ?")
		args = append(args, *updates.Summary)
	}
	if updates.Title != nil {
		setParts = append(setParts, "title = ?")
		args = append(args, *updates.Title)
	}
	if updates.AutoAcceptEdits != nil {
		setParts = append(setParts, "auto_accept_edits = ?")
		args = append(args, *updates.AutoAcceptEdits)
	}
	if updates.DangerouslySkipPermissions != nil {
		setParts = append(setParts, "dangerously_skip_permissions = ?")
		args = append(args, *updates.DangerouslySkipPermissions)
	}
	if updates.DangerouslySkipPermissionsExpiresAt != nil {
		setParts = append(setParts, "dangerously_skip_permissions_expires_at = ?")
		if *updates.DangerouslySkipPermissionsExpiresAt != nil {
			args = append(args, **updates.DangerouslySkipPermissionsExpiresAt)
		} else {
			args = append(args, nil)
		}
	}
	if updates.Model != nil {
		setParts = append(setParts, "model = ?")
		args = append(args, *updates.Model)
	}
	if updates.ModelID != nil {
		setParts = append(setParts, "model_id = ?")
		args = append(args, *updates.ModelID)
	}
	if updates.Archived != nil {
		setParts = append(setParts, "archived = ?")
		args = append(args, *updates.Archived)
	}
	// Handle proxy field updates
	if updates.ProxyEnabled != nil {
		setParts = append(setParts, "proxy_enabled = ?")
		args = append(args, *updates.ProxyEnabled)
	}
	if updates.ProxyBaseURL != nil {
		setParts = append(setParts, "proxy_base_url = ?")
		args = append(args, *updates.ProxyBaseURL)
	}
	if updates.ProxyModelOverride != nil {
		setParts = append(setParts, "proxy_model_override = ?")
		args = append(args, *updates.ProxyModelOverride)
	}
	if updates.ProxyAPIKey != nil {
		setParts = append(setParts, "proxy_api_key = ?")
		args = append(args, *updates.ProxyAPIKey)
	}

	if len(setParts) == 0 {
		// No fields to update is OK - this is a no-op
		return nil
	}

	query += " " + strings.Join(setParts, ", ")

	query += " WHERE id = ?"
	args = append(args, sessionID)

	result, err := s.db.ExecContext(ctx, query, args...)
	if err != nil {
		return fmt.Errorf("failed to update session: %w", err)
	}

	rowsAffected, err := result.RowsAffected()
	if err != nil {
		return fmt.Errorf("failed to get rows affected: %w", err)
	}

	if rowsAffected == 0 {
		return fmt.Errorf("session not found: %s", sessionID)
	}

	return nil
}

// GetSession retrieves a session by ID
func (s *SQLiteStore) GetSession(ctx context.Context, sessionID string) (*Session, error) {
	query := `
		SELECT id, run_id, claude_session_id, parent_session_id,
			query, summary, title, model, model_id, working_dir, max_turns, system_prompt, append_system_prompt, custom_instructions,
			permission_prompt_tool, allowed_tools, disallowed_tools,
			status, created_at, last_activity_at, completed_at,
			cost_usd, input_tokens, output_tokens, cache_creation_input_tokens, cache_read_input_tokens, effective_context_tokens,
			duration_ms, num_turns, result_content, error_message, auto_accept_edits, archived,
			dangerously_skip_permissions, dangerously_skip_permissions_expires_at,
			proxy_enabled, proxy_base_url, proxy_model_override, proxy_api_key
		FROM sessions WHERE id = ?
	`

	var session Session
	var claudeSessionID, parentSessionID, summary, title, model, modelID, workingDir, systemPrompt, appendSystemPrompt, customInstructions sql.NullString
	var permissionPromptTool, allowedTools, disallowedTools sql.NullString
	var completedAt sql.NullTime
	var costUSD sql.NullFloat64
	var inputTokens, outputTokens, cacheCreationInputTokens, cacheReadInputTokens, effectiveContextTokens sql.NullInt64
	var durationMS, numTurns sql.NullInt64
	var resultContent, errorMessage sql.NullString
	var archived sql.NullBool
	var dangerouslySkipPermissionsExpiresAt sql.NullTime
	var proxyEnabled sql.NullBool
	var proxyBaseURL, proxyModelOverride, proxyAPIKey sql.NullString

	err := s.db.QueryRowContext(ctx, query, sessionID).Scan(
		&session.ID, &session.RunID, &claudeSessionID, &parentSessionID,
		&session.Query, &summary, &title, &model, &modelID, &workingDir, &session.MaxTurns,
		&systemPrompt, &appendSystemPrompt, &customInstructions,
		&permissionPromptTool, &allowedTools, &disallowedTools,
		&session.Status, &session.CreatedAt, &session.LastActivityAt, &completedAt,
		&costUSD, &inputTokens, &outputTokens, &cacheCreationInputTokens, &cacheReadInputTokens, &effectiveContextTokens,
		&durationMS, &numTurns, &resultContent, &errorMessage, &session.AutoAcceptEdits,
		&archived, &session.DangerouslySkipPermissions, &dangerouslySkipPermissionsExpiresAt,
		&proxyEnabled, &proxyBaseURL, &proxyModelOverride, &proxyAPIKey,
	)
	if err == sql.ErrNoRows {
		return nil, fmt.Errorf("session not found: %s", sessionID)
	}
	if err != nil {
		return nil, fmt.Errorf("failed to get session: %w", err)
	}

	// Handle nullable fields
	session.ClaudeSessionID = claudeSessionID.String
	session.ParentSessionID = parentSessionID.String
	session.Summary = summary.String
	session.Title = title.String
	session.Model = model.String
	session.ModelID = modelID.String
	session.WorkingDir = workingDir.String
	session.SystemPrompt = systemPrompt.String
	session.AppendSystemPrompt = appendSystemPrompt.String
	session.CustomInstructions = customInstructions.String
	session.PermissionPromptTool = permissionPromptTool.String
	session.AllowedTools = allowedTools.String
	session.DisallowedTools = disallowedTools.String
	session.ResultContent = resultContent.String
	session.ErrorMessage = errorMessage.String
	if completedAt.Valid {
		session.CompletedAt = &completedAt.Time
	}
	if costUSD.Valid {
		session.CostUSD = &costUSD.Float64
	}
	if inputTokens.Valid {
		tokens := int(inputTokens.Int64)
		session.InputTokens = &tokens
	}
	if outputTokens.Valid {
		tokens := int(outputTokens.Int64)
		session.OutputTokens = &tokens
	}
	if cacheCreationInputTokens.Valid {
		tokens := int(cacheCreationInputTokens.Int64)
		session.CacheCreationInputTokens = &tokens
	}
	if cacheReadInputTokens.Valid {
		tokens := int(cacheReadInputTokens.Int64)
		session.CacheReadInputTokens = &tokens
	}
	if effectiveContextTokens.Valid {
		tokens := int(effectiveContextTokens.Int64)
		session.EffectiveContextTokens = &tokens
	}
	if durationMS.Valid {
		duration := int(durationMS.Int64)
		session.DurationMS = &duration
	}
	if numTurns.Valid {
		turns := int(numTurns.Int64)
		session.NumTurns = &turns
	}

	// Handle archived field - default to false if NULL
	session.Archived = archived.Valid && archived.Bool

	// Handle dangerously skip permissions expires at
	if dangerouslySkipPermissionsExpiresAt.Valid {
		session.DangerouslySkipPermissionsExpiresAt = &dangerouslySkipPermissionsExpiresAt.Time
	}

	// Handle proxy fields
	session.ProxyEnabled = proxyEnabled.Valid && proxyEnabled.Bool
	session.ProxyBaseURL = proxyBaseURL.String
	session.ProxyModelOverride = proxyModelOverride.String
	session.ProxyAPIKey = proxyAPIKey.String

	return &session, nil
}

// GetSessionByRunID retrieves a session by its run_id
func (s *SQLiteStore) GetSessionByRunID(ctx context.Context, runID string) (*Session, error) {
	query := `
		SELECT id, run_id, claude_session_id, parent_session_id,
			query, summary, title, model, model_id, working_dir, max_turns, system_prompt, append_system_prompt, custom_instructions,
			permission_prompt_tool, allowed_tools, disallowed_tools,
			status, created_at, last_activity_at, completed_at,
			cost_usd, input_tokens, output_tokens, cache_creation_input_tokens, cache_read_input_tokens, effective_context_tokens,
			duration_ms, num_turns, result_content, error_message, auto_accept_edits, archived,
			dangerously_skip_permissions, dangerously_skip_permissions_expires_at,
			proxy_enabled, proxy_base_url, proxy_model_override, proxy_api_key
		FROM sessions
		WHERE run_id = ?
	`

	var session Session
	var claudeSessionID, parentSessionID, summary, title, model, modelID, workingDir, systemPrompt, appendSystemPrompt, customInstructions sql.NullString
	var permissionPromptTool, allowedTools, disallowedTools sql.NullString
	var completedAt sql.NullTime
	var costUSD sql.NullFloat64
	var inputTokens, outputTokens, cacheCreationInputTokens, cacheReadInputTokens, effectiveContextTokens sql.NullInt64
	var durationMS, numTurns sql.NullInt64
	var resultContent, errorMessage sql.NullString
	var archived sql.NullBool
	var dangerouslySkipPermissionsExpiresAt sql.NullTime
	var proxyEnabled sql.NullBool
	var proxyBaseURL, proxyModelOverride, proxyAPIKey sql.NullString

	err := s.db.QueryRowContext(ctx, query, runID).Scan(
		&session.ID, &session.RunID, &claudeSessionID, &parentSessionID,
		&session.Query, &summary, &title, &model, &modelID, &workingDir, &session.MaxTurns,
		&systemPrompt, &appendSystemPrompt, &customInstructions,
		&permissionPromptTool, &allowedTools, &disallowedTools,
		&session.Status, &session.CreatedAt, &session.LastActivityAt, &completedAt,
		&costUSD, &inputTokens, &outputTokens, &cacheCreationInputTokens, &cacheReadInputTokens, &effectiveContextTokens,
		&durationMS, &numTurns, &resultContent, &errorMessage, &session.AutoAcceptEdits,
		&archived, &session.DangerouslySkipPermissions, &dangerouslySkipPermissionsExpiresAt,
		&proxyEnabled, &proxyBaseURL, &proxyModelOverride, &proxyAPIKey,
	)
	if err == sql.ErrNoRows {
		return nil, nil // No session found
	}
	if err != nil {
		return nil, fmt.Errorf("failed to get session by run_id: %w", err)
	}

	// Convert nullable fields
	session.ClaudeSessionID = claudeSessionID.String
	session.ParentSessionID = parentSessionID.String
	session.Summary = summary.String
	session.Title = title.String
	session.Model = model.String
	session.ModelID = modelID.String
	session.WorkingDir = workingDir.String
	session.SystemPrompt = systemPrompt.String
	session.AppendSystemPrompt = appendSystemPrompt.String
	session.CustomInstructions = customInstructions.String
	session.PermissionPromptTool = permissionPromptTool.String
	session.AllowedTools = allowedTools.String
	session.DisallowedTools = disallowedTools.String
	session.ResultContent = resultContent.String
	session.ErrorMessage = errorMessage.String
	if completedAt.Valid {
		session.CompletedAt = &completedAt.Time
	}
	if costUSD.Valid {
		session.CostUSD = &costUSD.Float64
	}
	if inputTokens.Valid {
		tokens := int(inputTokens.Int64)
		session.InputTokens = &tokens
	}
	if outputTokens.Valid {
		tokens := int(outputTokens.Int64)
		session.OutputTokens = &tokens
	}
	if cacheCreationInputTokens.Valid {
		tokens := int(cacheCreationInputTokens.Int64)
		session.CacheCreationInputTokens = &tokens
	}
	if cacheReadInputTokens.Valid {
		tokens := int(cacheReadInputTokens.Int64)
		session.CacheReadInputTokens = &tokens
	}
	if effectiveContextTokens.Valid {
		tokens := int(effectiveContextTokens.Int64)
		session.EffectiveContextTokens = &tokens
	}
	if durationMS.Valid {
		duration := int(durationMS.Int64)
		session.DurationMS = &duration
	}
	if numTurns.Valid {
		turns := int(numTurns.Int64)
		session.NumTurns = &turns
	}

	// Handle archived field - default to false if NULL
	session.Archived = archived.Valid && archived.Bool

	// Handle dangerously skip permissions expires at
	if dangerouslySkipPermissionsExpiresAt.Valid {
		session.DangerouslySkipPermissionsExpiresAt = &dangerouslySkipPermissionsExpiresAt.Time
	}

	// Handle proxy fields
	session.ProxyEnabled = proxyEnabled.Valid && proxyEnabled.Bool
	session.ProxyBaseURL = proxyBaseURL.String
	session.ProxyModelOverride = proxyModelOverride.String
	session.ProxyAPIKey = proxyAPIKey.String

	return &session, nil
}

// ListSessions retrieves all sessions
func (s *SQLiteStore) ListSessions(ctx context.Context) ([]*Session, error) {
	query := `
		SELECT id, run_id, claude_session_id, parent_session_id,
			query, summary, title, model, model_id, working_dir, max_turns, system_prompt, append_system_prompt, custom_instructions,
			permission_prompt_tool, allowed_tools, disallowed_tools,
			status, created_at, last_activity_at, completed_at,
			cost_usd, input_tokens, output_tokens, cache_creation_input_tokens, cache_read_input_tokens, effective_context_tokens,
		duration_ms, num_turns, result_content, error_message, auto_accept_edits, archived,
			dangerously_skip_permissions, dangerously_skip_permissions_expires_at,
			proxy_enabled, proxy_base_url, proxy_model_override, proxy_api_key
		FROM sessions
		ORDER BY last_activity_at DESC
	`

	rows, err := s.db.QueryContext(ctx, query)
	if err != nil {
		return nil, fmt.Errorf("failed to list sessions: %w", err)
	}
	defer func() { _ = rows.Close() }()

	var sessions []*Session
	for rows.Next() {
		var session Session
		var claudeSessionID, parentSessionID, summary, title, model, modelID, workingDir, systemPrompt, appendSystemPrompt, customInstructions sql.NullString
		var permissionPromptTool, allowedTools, disallowedTools sql.NullString
		var completedAt sql.NullTime
		var costUSD sql.NullFloat64
		var inputTokens, outputTokens, cacheCreationInputTokens, cacheReadInputTokens, effectiveContextTokens sql.NullInt64
		var durationMS, numTurns sql.NullInt64
		var resultContent, errorMessage sql.NullString
		var archived sql.NullBool
		var dangerouslySkipPermissionsExpiresAt sql.NullTime
		var proxyEnabled sql.NullBool
		var proxyBaseURL, proxyModelOverride, proxyAPIKey sql.NullString

		err := rows.Scan(
			&session.ID, &session.RunID, &claudeSessionID, &parentSessionID,
			&session.Query, &summary, &title, &model, &modelID, &workingDir, &session.MaxTurns,
			&systemPrompt, &appendSystemPrompt, &customInstructions,
			&permissionPromptTool, &allowedTools, &disallowedTools,
			&session.Status, &session.CreatedAt, &session.LastActivityAt, &completedAt,
			&costUSD, &inputTokens, &outputTokens, &cacheCreationInputTokens, &cacheReadInputTokens, &effectiveContextTokens,
			&durationMS, &numTurns, &resultContent, &errorMessage, &session.AutoAcceptEdits,
			&archived, &session.DangerouslySkipPermissions, &dangerouslySkipPermissionsExpiresAt,
			&proxyEnabled, &proxyBaseURL, &proxyModelOverride, &proxyAPIKey,
		)
		if err != nil {
			return nil, fmt.Errorf("failed to scan session: %w", err)
		}

		// Handle nullable fields
		session.ClaudeSessionID = claudeSessionID.String
		session.ParentSessionID = parentSessionID.String
		session.Summary = summary.String
		session.Title = title.String
		session.Model = model.String
		session.ModelID = modelID.String
		session.WorkingDir = workingDir.String
		session.SystemPrompt = systemPrompt.String
		session.AppendSystemPrompt = appendSystemPrompt.String
		session.CustomInstructions = customInstructions.String
		session.PermissionPromptTool = permissionPromptTool.String
		session.AllowedTools = allowedTools.String
		session.DisallowedTools = disallowedTools.String
		session.ResultContent = resultContent.String
		session.ErrorMessage = errorMessage.String
		if completedAt.Valid {
			session.CompletedAt = &completedAt.Time
		}
		if costUSD.Valid {
			session.CostUSD = &costUSD.Float64
		}
		if inputTokens.Valid {
			tokens := int(inputTokens.Int64)
			session.InputTokens = &tokens
		}
		if outputTokens.Valid {
			tokens := int(outputTokens.Int64)
			session.OutputTokens = &tokens
		}
		if cacheCreationInputTokens.Valid {
			tokens := int(cacheCreationInputTokens.Int64)
			session.CacheCreationInputTokens = &tokens
		}
		if cacheReadInputTokens.Valid {
			tokens := int(cacheReadInputTokens.Int64)
			session.CacheReadInputTokens = &tokens
		}
		if effectiveContextTokens.Valid {
			tokens := int(effectiveContextTokens.Int64)
			session.EffectiveContextTokens = &tokens
		}
		if durationMS.Valid {
			duration := int(durationMS.Int64)
			session.DurationMS = &duration
		}
		if numTurns.Valid {
			turns := int(numTurns.Int64)
			session.NumTurns = &turns
		}
		session.ResultContent = resultContent.String
		session.ErrorMessage = errorMessage.String

		// Handle archived field - default to false if NULL
		session.Archived = archived.Valid && archived.Bool

		// Handle dangerously skip permissions expires at
		if dangerouslySkipPermissionsExpiresAt.Valid {
			session.DangerouslySkipPermissionsExpiresAt = &dangerouslySkipPermissionsExpiresAt.Time
		}

		// Handle proxy fields
		session.ProxyEnabled = proxyEnabled.Valid && proxyEnabled.Bool
		session.ProxyBaseURL = proxyBaseURL.String
		session.ProxyModelOverride = proxyModelOverride.String
		session.ProxyAPIKey = proxyAPIKey.String

		sessions = append(sessions, &session)
	}

	return sessions, nil
}

// GetExpiredDangerousPermissionsSessions returns sessions where dangerous permissions have expired
func (s *SQLiteStore) GetExpiredDangerousPermissionsSessions(ctx context.Context) ([]*Session, error) {
	now := time.Now()
	query := `
		SELECT id, run_id, claude_session_id, parent_session_id,
			query, summary, title, model, model_id, working_dir, max_turns, system_prompt, append_system_prompt, custom_instructions,
			permission_prompt_tool, allowed_tools, disallowed_tools,
			status, created_at, last_activity_at, completed_at,
			cost_usd, input_tokens, output_tokens, cache_creation_input_tokens, cache_read_input_tokens, effective_context_tokens,
		duration_ms, num_turns, result_content, error_message, auto_accept_edits, archived,
			dangerously_skip_permissions, dangerously_skip_permissions_expires_at,
			proxy_enabled, proxy_base_url, proxy_model_override, proxy_api_key
		FROM sessions
		WHERE dangerously_skip_permissions = 1
			AND dangerously_skip_permissions_expires_at IS NOT NULL
			AND dangerously_skip_permissions_expires_at < ?
			AND status IN ('running', 'waiting_input', 'starting')
		ORDER BY dangerously_skip_permissions_expires_at ASC
	`

	rows, err := s.db.QueryContext(ctx, query, now)
	if err != nil {
		return nil, fmt.Errorf("failed to query expired dangerous skip permissions sessions: %w", err)
	}
	defer func() { _ = rows.Close() }()

	var sessions []*Session
	for rows.Next() {
		var session Session
		var claudeSessionID, parentSessionID, summary, title, model, modelID, workingDir, systemPrompt, appendSystemPrompt, customInstructions sql.NullString
		var permissionPromptTool, allowedTools, disallowedTools sql.NullString
		var completedAt sql.NullTime
		var costUSD sql.NullFloat64
		var inputTokens, outputTokens, cacheCreationInputTokens, cacheReadInputTokens, effectiveContextTokens sql.NullInt64
		var durationMS, numTurns sql.NullInt64
		var resultContent, errorMessage sql.NullString
		var archived sql.NullBool
		var dangerouslySkipPermissionsExpiresAt sql.NullTime
		var proxyEnabled sql.NullBool
		var proxyBaseURL, proxyModelOverride, proxyAPIKey sql.NullString

		err := rows.Scan(
			&session.ID, &session.RunID, &claudeSessionID, &parentSessionID,
			&session.Query, &summary, &title, &model, &modelID, &workingDir, &session.MaxTurns,
			&systemPrompt, &appendSystemPrompt, &customInstructions,
			&permissionPromptTool, &allowedTools, &disallowedTools,
			&session.Status, &session.CreatedAt, &session.LastActivityAt, &completedAt,
			&costUSD, &inputTokens, &outputTokens, &cacheCreationInputTokens, &cacheReadInputTokens, &effectiveContextTokens,
			&durationMS, &numTurns, &resultContent, &errorMessage, &session.AutoAcceptEdits,
			&archived, &session.DangerouslySkipPermissions, &dangerouslySkipPermissionsExpiresAt,
			&proxyEnabled, &proxyBaseURL, &proxyModelOverride, &proxyAPIKey,
		)
		if err != nil {
			return nil, fmt.Errorf("failed to scan session: %w", err)
		}

		// Handle nullable fields
		session.ClaudeSessionID = claudeSessionID.String
		session.ParentSessionID = parentSessionID.String
		session.Summary = summary.String
		session.Title = title.String
		session.Model = model.String
		session.ModelID = modelID.String
		session.WorkingDir = workingDir.String
		session.SystemPrompt = systemPrompt.String
		session.AppendSystemPrompt = appendSystemPrompt.String
		session.CustomInstructions = customInstructions.String
		session.PermissionPromptTool = permissionPromptTool.String
		session.AllowedTools = allowedTools.String
		session.DisallowedTools = disallowedTools.String
		session.ResultContent = resultContent.String
		session.ErrorMessage = errorMessage.String
		if completedAt.Valid {
			session.CompletedAt = &completedAt.Time
		}
		if costUSD.Valid {
			session.CostUSD = &costUSD.Float64
		}
		if inputTokens.Valid {
			tokens := int(inputTokens.Int64)
			session.InputTokens = &tokens
		}
		if outputTokens.Valid {
			tokens := int(outputTokens.Int64)
			session.OutputTokens = &tokens
		}
		if cacheCreationInputTokens.Valid {
			tokens := int(cacheCreationInputTokens.Int64)
			session.CacheCreationInputTokens = &tokens
		}
		if cacheReadInputTokens.Valid {
			tokens := int(cacheReadInputTokens.Int64)
			session.CacheReadInputTokens = &tokens
		}
		if effectiveContextTokens.Valid {
			tokens := int(effectiveContextTokens.Int64)
			session.EffectiveContextTokens = &tokens
		}
		if durationMS.Valid {
			duration := int(durationMS.Int64)
			session.DurationMS = &duration
		}
		if numTurns.Valid {
			turns := int(numTurns.Int64)
			session.NumTurns = &turns
		}
		session.ResultContent = resultContent.String
		session.ErrorMessage = errorMessage.String

		// Handle archived field - default to false if NULL
		session.Archived = archived.Valid && archived.Bool

		// Handle dangerously skip permissions expires at
		if dangerouslySkipPermissionsExpiresAt.Valid {
			session.DangerouslySkipPermissionsExpiresAt = &dangerouslySkipPermissionsExpiresAt.Time
		}

		// Handle proxy fields
		session.ProxyEnabled = proxyEnabled.Valid && proxyEnabled.Bool
		session.ProxyBaseURL = proxyBaseURL.String
		session.ProxyModelOverride = proxyModelOverride.String
		session.ProxyAPIKey = proxyAPIKey.String

		sessions = append(sessions, &session)
	}

	if err := rows.Err(); err != nil {
		return nil, fmt.Errorf("error iterating rows: %w", err)
	}

	return sessions, nil
}

// GetRecentWorkingDirs retrieves recently used working directories
func (s *SQLiteStore) GetRecentWorkingDirs(ctx context.Context, limit int) ([]RecentPath, error) {
	if limit <= 0 {
		limit = 20 // Default to 20 recent paths
	}

	query := `
		SELECT
			working_dir as path,
			datetime(MAX(last_activity_at)) as last_used,
			COUNT(*) as usage_count
		FROM sessions
		WHERE working_dir IS NOT NULL
			AND working_dir != ''
			AND working_dir != '.'
		GROUP BY working_dir
		ORDER BY MAX(last_activity_at) DESC
		LIMIT ?
	`

	rows, err := s.db.QueryContext(ctx, query, limit)
	if err != nil {
		return nil, fmt.Errorf("query recent paths: %w", err)
	}
	defer func() { _ = rows.Close() }()

	var paths []RecentPath
	for rows.Next() {
		var p RecentPath
		var lastUsedStr string
		if err := rows.Scan(&p.Path, &lastUsedStr, &p.UsageCount); err != nil {
			return nil, fmt.Errorf("scan recent path: %w", err)
		}
		// Parse the datetime string from SQLite
		if t, err := time.Parse("2006-01-02 15:04:05", lastUsedStr); err == nil {
			p.LastUsed = t
		}
		paths = append(paths, p)
	}

	return paths, rows.Err()
}

// AddConversationEvent adds a new conversation event
func (s *SQLiteStore) AddConversationEvent(ctx context.Context, event *ConversationEvent) error {
	// Use a transaction to avoid race conditions with sequence numbers
	tx, err := s.db.BeginTx(ctx, nil)
	if err != nil {
		return fmt.Errorf("failed to begin transaction: %w", err)
	}
	defer func() { _ = tx.Rollback() }()

	// Get next sequence number for this claude session within the transaction
	var maxSeq sql.NullInt64
	err = tx.QueryRowContext(ctx,
		"SELECT MAX(sequence) FROM conversation_events WHERE claude_session_id = ?",
		event.ClaudeSessionID,
	).Scan(&maxSeq)
	if err != nil && err != sql.ErrNoRows {
		return fmt.Errorf("failed to get max sequence: %w", err)
	}

	event.Sequence = int(maxSeq.Int64) + 1

	query := `
		INSERT INTO conversation_events (
			session_id, claude_session_id, sequence, event_type,
			role, content,
			tool_id, tool_name, tool_input_json, parent_tool_use_id,
			tool_result_for_id, tool_result_content,
			is_completed, approval_status, approval_id
		) VALUES (?, ?, ?, ?, ?, ?, ?, ?, ?, ?, ?, ?, ?, ?, ?)
	`

	result, err := tx.ExecContext(ctx, query,
		event.SessionID, event.ClaudeSessionID, event.Sequence, event.EventType,
		event.Role, event.Content,
		event.ToolID, event.ToolName, event.ToolInputJSON, event.ParentToolUseID,
		event.ToolResultForID, event.ToolResultContent,
		event.IsCompleted, event.ApprovalStatus, event.ApprovalID,
	)
	if err != nil {
		return fmt.Errorf("failed to add conversation event: %w", err)
	}

	id, err := result.LastInsertId()
	if err == nil {
		event.ID = id
	}

	return tx.Commit()
}

// GetConversation retrieves all events for a Claude session
func (s *SQLiteStore) GetConversation(ctx context.Context, claudeSessionID string) ([]*ConversationEvent, error) {
	query := `
		SELECT id, session_id, claude_session_id, sequence, event_type, created_at,
			role, content,
			tool_id, tool_name, tool_input_json, parent_tool_use_id,
			tool_result_for_id, tool_result_content,
			is_completed, approval_status, approval_id
		FROM conversation_events
		WHERE claude_session_id = ?
		ORDER BY sequence
	`

	rows, err := s.db.QueryContext(ctx, query, claudeSessionID)
	if err != nil {
		return nil, fmt.Errorf("failed to get conversation: %w", err)
	}
	defer func() { _ = rows.Close() }()

	var events []*ConversationEvent
	for rows.Next() {
		event := &ConversationEvent{}
		err := rows.Scan(
			&event.ID, &event.SessionID, &event.ClaudeSessionID,
			&event.Sequence, &event.EventType, &event.CreatedAt,
			&event.Role, &event.Content,
			&event.ToolID, &event.ToolName, &event.ToolInputJSON, &event.ParentToolUseID,
			&event.ToolResultForID, &event.ToolResultContent,
			&event.IsCompleted, &event.ApprovalStatus, &event.ApprovalID,
		)
		if err != nil {
			return nil, fmt.Errorf("failed to scan event: %w", err)
		}
		events = append(events, event)
	}

	return events, nil
}

// GetSessionConversation retrieves all events for a session including parent history
func (s *SQLiteStore) GetSessionConversation(ctx context.Context, sessionID string) ([]*ConversationEvent, error) {
	// Walk up the parent chain to get all related claude session IDs
	claudeSessionIDs := []string{}
	currentID := sessionID
	isFirstSession := true

	for currentID != "" {
		var claudeSessionID sql.NullString
		var parentID sql.NullString

		err := s.db.QueryRowContext(ctx,
			"SELECT claude_session_id, parent_session_id FROM sessions WHERE id = ?",
			currentID,
		).Scan(&claudeSessionID, &parentID)
		if err != nil {
			if err == sql.ErrNoRows {
				// If the requested session doesn't exist, return error
				if isFirstSession {
					return nil, fmt.Errorf("session not found: %s", sessionID)
				}
				// Otherwise, parent not found, just stop walking
				break
			}
			return nil, fmt.Errorf("failed to get session: %w", err)
		}
		isFirstSession = false

		// Add claude session ID if present (in reverse order for chronological events)
		if claudeSessionID.Valid && claudeSessionID.String != "" {
			claudeSessionIDs = append([]string{claudeSessionID.String}, claudeSessionIDs...)
		}

		// Move to parent
		if parentID.Valid {
			currentID = parentID.String
		} else {
			currentID = ""
		}
	}

	if len(claudeSessionIDs) == 0 {
		// No claude sessions yet, return empty
		return []*ConversationEvent{}, nil
	}

	// Get all events for all claude session IDs in chronological order
	placeholders := make([]string, len(claudeSessionIDs))
	args := make([]interface{}, len(claudeSessionIDs))
	for i, id := range claudeSessionIDs {
		placeholders[i] = "?"
		args[i] = id
	}

	// Build query that orders by the position in the claude session ID list first
	// This ensures parent events come before child events
	orderCases := make([]string, len(claudeSessionIDs))
	for i := range claudeSessionIDs {
		orderCases[i] = fmt.Sprintf("WHEN claude_session_id = ? THEN %d", i)
		args = append(args, claudeSessionIDs[i])
	}

	query := fmt.Sprintf(`
		SELECT id, session_id, claude_session_id, sequence, event_type, created_at,
			role, content,
			tool_id, tool_name, tool_input_json, parent_tool_use_id,
			tool_result_for_id, tool_result_content,
			is_completed, approval_status, approval_id
		FROM conversation_events
		WHERE claude_session_id IN (%s)
		ORDER BY
			CASE %s END,
			sequence
	`, strings.Join(placeholders, ","), strings.Join(orderCases, " "))

	rows, err := s.db.QueryContext(ctx, query, args...)
	if err != nil {
		return nil, fmt.Errorf("failed to get conversation: %w", err)
	}
	defer func() { _ = rows.Close() }()

	var events []*ConversationEvent
	for rows.Next() {
		event := &ConversationEvent{}
		err := rows.Scan(
			&event.ID, &event.SessionID, &event.ClaudeSessionID,
			&event.Sequence, &event.EventType, &event.CreatedAt,
			&event.Role, &event.Content,
			&event.ToolID, &event.ToolName, &event.ToolInputJSON, &event.ParentToolUseID,
			&event.ToolResultForID, &event.ToolResultContent,
			&event.IsCompleted, &event.ApprovalStatus, &event.ApprovalID,
		)
		if err != nil {
			return nil, fmt.Errorf("failed to scan event: %w", err)
		}
		events = append(events, event)
	}

	return events, nil
}

// GetPendingToolCall finds the most recent uncompleted tool call for a given session and tool name
func (s *SQLiteStore) GetPendingToolCall(ctx context.Context, sessionID string, toolName string) (*ConversationEvent, error) {
	// Find the most recent uncompleted tool call by sequence number (temporal proximity)
	query := `
		SELECT id, session_id, claude_session_id, sequence, event_type, created_at,
			role, content,
			tool_id, tool_name, tool_input_json,
			tool_result_for_id, tool_result_content,
			is_completed, approval_status, approval_id
		FROM conversation_events
		WHERE tool_name = ?
		  AND session_id = ?
		  AND event_type = 'tool_call'
		  AND is_completed = FALSE
		ORDER BY sequence DESC  -- Most recent first
		LIMIT 1
	`

	event := &ConversationEvent{}
	err := s.db.QueryRowContext(ctx, query, toolName, sessionID).Scan(
		&event.ID, &event.SessionID, &event.ClaudeSessionID,
		&event.Sequence, &event.EventType, &event.CreatedAt,
		&event.Role, &event.Content,
		&event.ToolID, &event.ToolName, &event.ToolInputJSON,
		&event.ToolResultForID, &event.ToolResultContent,
		&event.IsCompleted, &event.ApprovalStatus, &event.ApprovalID,
	)
	if err == sql.ErrNoRows {
		return nil, nil // No pending tool call found
	}
	if err != nil {
		return nil, fmt.Errorf("failed to get pending tool call: %w", err)
	}

	return event, nil
}

// GetUncorrelatedPendingToolCall finds the most recent uncompleted tool call without approval correlation
func (s *SQLiteStore) GetUncorrelatedPendingToolCall(ctx context.Context, sessionID string, toolName string) (*ConversationEvent, error) {
	// Find the most recent uncompleted tool call by sequence number without approval
	query := `
		SELECT id, session_id, claude_session_id, sequence, event_type, created_at,
			role, content,
			tool_id, tool_name, tool_input_json,
			tool_result_for_id, tool_result_content,
			is_completed, approval_status, approval_id
		FROM conversation_events
		WHERE tool_name = ?
		  AND session_id = ?
		  AND event_type = 'tool_call'
		  AND is_completed = FALSE
		  AND (approval_status IS NULL OR approval_status = '')
		ORDER BY sequence DESC  -- Most recent first
		LIMIT 1
	`

	event := &ConversationEvent{}
	err := s.db.QueryRowContext(ctx, query, toolName, sessionID).Scan(
		&event.ID, &event.SessionID, &event.ClaudeSessionID,
		&event.Sequence, &event.EventType, &event.CreatedAt,
		&event.Role, &event.Content,
		&event.ToolID, &event.ToolName, &event.ToolInputJSON,
		&event.ToolResultForID, &event.ToolResultContent,
		&event.IsCompleted, &event.ApprovalStatus, &event.ApprovalID,
	)
	if err == sql.ErrNoRows {
		return nil, nil // No pending tool call found
	}
	if err != nil {
		return nil, fmt.Errorf("failed to get uncorrelated pending tool call: %w", err)
	}

	return event, nil
}

// GetPendingToolCalls finds all uncompleted tool calls for a given session
func (s *SQLiteStore) GetPendingToolCalls(ctx context.Context, sessionID string) ([]*ConversationEvent, error) {
	query := `
		SELECT id, session_id, claude_session_id, sequence, event_type, created_at,
			role, content,
			tool_id, tool_name, tool_input_json,
			tool_result_for_id, tool_result_content,
			is_completed, approval_status, approval_id
		FROM conversation_events
		WHERE session_id = ?
		  AND event_type = 'tool_call'
		  AND is_completed = FALSE
		ORDER BY sequence DESC
	`

	rows, err := s.db.QueryContext(ctx, query, sessionID)
	if err != nil {
		return nil, fmt.Errorf("failed to get pending tool calls: %w", err)
	}
	defer func() { _ = rows.Close() }()

	var events []*ConversationEvent
	for rows.Next() {
		event := &ConversationEvent{}
		err := rows.Scan(
			&event.ID, &event.SessionID, &event.ClaudeSessionID,
			&event.Sequence, &event.EventType, &event.CreatedAt,
			&event.Role, &event.Content,
			&event.ToolID, &event.ToolName, &event.ToolInputJSON,
			&event.ToolResultForID, &event.ToolResultContent,
			&event.IsCompleted, &event.ApprovalStatus, &event.ApprovalID,
		)
		if err != nil {
			return nil, fmt.Errorf("failed to scan event: %w", err)
		}
		events = append(events, event)
	}

	return events, nil
}

// GetToolCallByID retrieves a specific tool call by its ID
func (s *SQLiteStore) GetToolCallByID(ctx context.Context, toolID string) (*ConversationEvent, error) {
	query := `
		SELECT id, session_id, claude_session_id, sequence, event_type, created_at,
			role, content,
			tool_id, tool_name, tool_input_json, parent_tool_use_id,
			tool_result_for_id, tool_result_content,
			is_completed, approval_status, approval_id
		FROM conversation_events
		WHERE tool_id = ?
		  AND event_type = 'tool_call'
		LIMIT 1
	`

	event := &ConversationEvent{}
	err := s.db.QueryRowContext(ctx, query, toolID).Scan(
		&event.ID, &event.SessionID, &event.ClaudeSessionID,
		&event.Sequence, &event.EventType, &event.CreatedAt,
		&event.Role, &event.Content,
		&event.ToolID, &event.ToolName, &event.ToolInputJSON, &event.ParentToolUseID,
		&event.ToolResultForID, &event.ToolResultContent,
		&event.IsCompleted, &event.ApprovalStatus, &event.ApprovalID,
	)
	if err == sql.ErrNoRows {
		return nil, nil // Tool call not found
	}
	if err != nil {
		return nil, fmt.Errorf("failed to get tool call by ID: %w", err)
	}

	return event, nil
}

// MarkToolCallCompleted marks a tool call as completed when its result is received
func (s *SQLiteStore) MarkToolCallCompleted(ctx context.Context, toolID string, sessionID string) error {
	query := `
		UPDATE conversation_events
		SET is_completed = TRUE
		WHERE tool_id = ?
		  AND session_id = ?
		  AND event_type = 'tool_call'
	`

	result, err := s.db.ExecContext(ctx, query, toolID, sessionID)
	if err != nil {
		return fmt.Errorf("failed to mark tool call completed: %w", err)
	}

	rows, _ := result.RowsAffected()
	if rows == 0 {
		slog.Debug("no matching tool call found to mark completed",
			"tool_id", toolID,
			"session_id", sessionID)
	}

	return nil
}

// CorrelateApproval correlates an approval with a tool call
func (s *SQLiteStore) CorrelateApproval(ctx context.Context, sessionID string, toolName string, approvalID string) error {
	// Find the pending tool call
	toolCall, err := s.GetPendingToolCall(ctx, sessionID, toolName)
	if err != nil {
		return fmt.Errorf("failed to find pending tool call: %w", err)
	}
	if toolCall == nil {
		slog.Debug("no matching tool call found for approval",
			"session_id", sessionID,
			"tool_name", toolName,
			"approval_id", approvalID)
		return nil // Not an error - approval might be for a different session
	}

	// Ensure it doesn't already have an approval
	if toolCall.ApprovalStatus != "" {
		slog.Warn("tool call already has approval status",
			"tool_id", toolCall.ToolID,
			"existing_status", toolCall.ApprovalStatus,
			"approval_id", approvalID)
		return nil
	}

	slog.Debug("found tool call to correlate",
		"event_id", toolCall.ID,
		"tool_id", toolCall.ToolID,
		"session_id", sessionID,
		"tool_name", toolName,
		"approval_id", approvalID)

	// Update the found event
	updateQuery := `
		UPDATE conversation_events
		SET approval_status = 'pending', approval_id = ?
		WHERE id = ?
	`

	result, err := s.db.ExecContext(ctx, updateQuery, approvalID, toolCall.ID)
	if err != nil {
		return fmt.Errorf("failed to correlate approval: %w", err)
	}

	rows, _ := result.RowsAffected()
	slog.Info("updated tool call with approval",
		"event_id", toolCall.ID,
		"rows_affected", rows)

	return nil
}

// LinkConversationEventToApprovalUsingToolID correlates an approval with a specific tool call by tool_id
func (s *SQLiteStore) LinkConversationEventToApprovalUsingToolID(ctx context.Context, sessionID string, toolID string, approvalID string) error {
	// Update the tool call directly by tool_id
	updateQuery := `
		UPDATE conversation_events
		SET approval_status = 'pending', approval_id = ?
		WHERE session_id = ?
		  AND tool_id = ?
		  AND event_type = 'tool_call'
		  AND is_completed = FALSE
		  AND (approval_status IS NULL OR approval_status = '')
	`

	result, err := s.db.ExecContext(ctx, updateQuery, approvalID, sessionID, toolID)
	if err != nil {
		return fmt.Errorf("failed to correlate approval by tool_id: %w", err)
	}

	rows, _ := result.RowsAffected()
	if rows == 0 {
		slog.Debug("no matching tool call found for approval by tool_id",
			"session_id", sessionID,
			"tool_id", toolID,
			"approval_id", approvalID)
		return nil // Not an error
	}

	slog.Info("correlated approval with tool call by tool_id",
		"tool_id", toolID,
		"session_id", sessionID,
		"approval_id", approvalID,
		"rows_affected", rows)

	return nil
}

// UpdateApprovalStatus updates the status of an approval
func (s *SQLiteStore) UpdateApprovalStatus(ctx context.Context, approvalID string, status string) error {
	// Special handling for resolved status - don't overwrite approved/denied
	if status == ApprovalStatusResolved {
		query := `
			UPDATE conversation_events
			SET approval_status = ?
			WHERE approval_id = ? AND approval_status = ?
		`
		_, err := s.db.ExecContext(ctx, query, status, approvalID, ApprovalStatusPending)
		if err != nil {
			return fmt.Errorf("failed to update approval status: %w", err)
		}
		return nil
	}

	// For approved/denied, always update
	query := `
		UPDATE conversation_events
		SET approval_status = ?
		WHERE approval_id = ?
	`

	_, err := s.db.ExecContext(ctx, query, status, approvalID)
	if err != nil {
		return fmt.Errorf("failed to update approval status: %w", err)
	}
	return nil
}

// StoreMCPServers stores MCP server configurations
func (s *SQLiteStore) StoreMCPServers(ctx context.Context, sessionID string, servers []MCPServer) error {
	tx, err := s.db.BeginTx(ctx, nil)
	if err != nil {
		return fmt.Errorf("failed to begin transaction: %w", err)
	}
	defer func() { _ = tx.Rollback() }()

	query := `
		INSERT INTO mcp_servers (session_id, name, command, args_json, env_json)
		VALUES (?, ?, ?, ?, ?)
	`

	for _, server := range servers {
		_, err := tx.ExecContext(ctx, query,
			sessionID, server.Name, server.Command, server.ArgsJSON, server.EnvJSON)
		if err != nil {
			return fmt.Errorf("failed to insert MCP server: %w", err)
		}
	}

	return tx.Commit()
}

// GetMCPServers retrieves MCP servers for a session
func (s *SQLiteStore) GetMCPServers(ctx context.Context, sessionID string) ([]MCPServer, error) {
	query := `
		SELECT id, session_id, name, command, args_json, env_json
		FROM mcp_servers
		WHERE session_id = ?
		ORDER BY id
	`

	rows, err := s.db.QueryContext(ctx, query, sessionID)
	if err != nil {
		return nil, fmt.Errorf("failed to get MCP servers: %w", err)
	}
	defer func() { _ = rows.Close() }()

	var servers []MCPServer
	for rows.Next() {
		var server MCPServer
		err := rows.Scan(
			&server.ID, &server.SessionID, &server.Name,
			&server.Command, &server.ArgsJSON, &server.EnvJSON,
		)
		if err != nil {
			return nil, fmt.Errorf("failed to scan MCP server: %w", err)
		}
		servers = append(servers, server)
	}

	return servers, nil
}

// StoreRawEvent stores a raw event for debugging
func (s *SQLiteStore) StoreRawEvent(ctx context.Context, sessionID string, eventJSON string) error {
	query := `
		INSERT INTO raw_events (session_id, event_json)
		VALUES (?, ?)
	`

	_, err := s.db.ExecContext(ctx, query, sessionID, eventJSON)
	if err != nil {
		return fmt.Errorf("failed to store raw event: %w", err)
	}
	return nil
}

// CreateApproval creates a new approval
func (s *SQLiteStore) CreateApproval(ctx context.Context, approval *Approval) error {
	// Validate status
	if !approval.Status.IsValid() {
		return fmt.Errorf("invalid approval status: %s", approval.Status)
	}

	query := `
		INSERT INTO approvals (
			id, run_id, session_id, tool_use_id, status, created_at,
			tool_name, tool_input, comment
		) VALUES (?, ?, ?, ?, ?, ?, ?, ?, ?)
	`

	_, err := s.db.ExecContext(ctx, query,
		approval.ID, approval.RunID, approval.SessionID, approval.ToolUseID, approval.Status.String(), approval.CreatedAt,
		approval.ToolName, string(approval.ToolInput), approval.Comment,
	)
	if err != nil {
		return fmt.Errorf("failed to create approval: %w", err)
	}
	return nil
}

// GetApproval retrieves an approval by ID
func (s *SQLiteStore) GetApproval(ctx context.Context, id string) (*Approval, error) {
	query := `
		SELECT id, run_id, session_id, tool_use_id, status, created_at, responded_at,
			tool_name, tool_input, comment
		FROM approvals WHERE id = ?
	`

	var approval Approval
	var toolUseID sql.NullString
	var respondedAt sql.NullTime
	var comment sql.NullString
	var statusStr string
	var toolInputStr string

	err := s.db.QueryRowContext(ctx, query, id).Scan(
		&approval.ID, &approval.RunID, &approval.SessionID, &toolUseID, &statusStr,
		&approval.CreatedAt, &respondedAt,
		&approval.ToolName, &toolInputStr, &comment,
	)
	if err == sql.ErrNoRows {
		return nil, &NotFoundError{Type: "approval", ID: id}
	}
	if err != nil {
		return nil, fmt.Errorf("failed to get approval: %w", err)
	}

	// Convert status string to ApprovalStatus
	approval.Status = ApprovalStatus(statusStr)
	if !approval.Status.IsValid() {
		return nil, fmt.Errorf("invalid approval status in database: %s", statusStr)
	}

	// Handle nullable fields
	if toolUseID.Valid {
		approval.ToolUseID = &toolUseID.String
	}
	if respondedAt.Valid {
		approval.RespondedAt = &respondedAt.Time
	}
	approval.Comment = comment.String
	approval.ToolInput = json.RawMessage(toolInputStr)

	return &approval, nil
}

// GetPendingApprovals retrieves all pending approvals for a session
func (s *SQLiteStore) GetPendingApprovals(ctx context.Context, sessionID string) ([]*Approval, error) {
	query := `
		SELECT id, run_id, session_id, tool_use_id, status, created_at, responded_at,
			tool_name, tool_input, comment
		FROM approvals
		WHERE session_id = ? AND status = ?
		ORDER BY created_at ASC
	`

	rows, err := s.db.QueryContext(ctx, query, sessionID, ApprovalStatusLocalPending.String())
	if err != nil {
		return nil, fmt.Errorf("failed to get pending approvals: %w", err)
	}
	defer func() { _ = rows.Close() }()

	var approvals []*Approval
	for rows.Next() {
		var approval Approval
		var toolUseID sql.NullString
		var respondedAt sql.NullTime
		var comment sql.NullString
		var statusStr string
		var toolInputStr string

		err := rows.Scan(
			&approval.ID, &approval.RunID, &approval.SessionID, &toolUseID, &statusStr,
			&approval.CreatedAt, &respondedAt,
			&approval.ToolName, &toolInputStr, &comment,
		)
		if err != nil {
			return nil, fmt.Errorf("failed to scan approval: %w", err)
		}

		// Convert status string to ApprovalStatus
		approval.Status = ApprovalStatus(statusStr)
		if !approval.Status.IsValid() {
			return nil, fmt.Errorf("invalid approval status in database: %s", statusStr)
		}

		// Handle nullable fields
		if toolUseID.Valid {
			approval.ToolUseID = &toolUseID.String
		}
		if respondedAt.Valid {
			approval.RespondedAt = &respondedAt.Time
		}
		approval.Comment = comment.String
		approval.ToolInput = json.RawMessage(toolInputStr)

		approvals = append(approvals, &approval)
	}

	return approvals, nil
}

// UpdateApprovalResponse updates the status and comment of an approval
func (s *SQLiteStore) UpdateApprovalResponse(ctx context.Context, id string, status ApprovalStatus, comment string) error {
	// Validate status
	if !status.IsValid() {
		return fmt.Errorf("invalid approval status: %s", status)
	}

	// Check current status first
	approval, err := s.GetApproval(ctx, id)
	if err != nil {
		return err // This already returns proper error types
	}

	// Check if already decided
	if approval.Status != ApprovalStatusLocalPending {
		return &AlreadyDecidedError{ID: id, Status: approval.Status.String()}
	}

	query := `
		UPDATE approvals
		SET status = ?, comment = ?, responded_at = CURRENT_TIMESTAMP
		WHERE id = ? AND status = ?
	`

	result, err := s.db.ExecContext(ctx, query, status.String(), comment, id, ApprovalStatusLocalPending.String())
	if err != nil {
		return fmt.Errorf("failed to update approval response: %w", err)
	}

	rowsAffected, err := result.RowsAffected()
	if err != nil {
		return fmt.Errorf("failed to get rows affected: %w", err)
	}

	if rowsAffected == 0 {
		// This shouldn't happen since we checked above, but just in case
		return &NotFoundError{Type: "approval", ID: id}
	}

	return nil
}

// Helper function to convert MCP config to store format
func MCPServersFromConfig(sessionID string, config map[string]claudecode.MCPServer) ([]MCPServer, error) {
	// First, collect all server names and sort them for deterministic ordering
	names := make([]string, 0, len(config))
	for name := range config {
		names = append(names, name)
	}
	// Sort names to ensure consistent ordering
	sort.Strings(names)

	servers := make([]MCPServer, 0, len(config))
	for _, name := range names {
		server := config[name]

		// For HTTP servers, store the configuration differently
		// We'll use Command field to store the type, ArgsJSON for URL, and EnvJSON for headers
		var command string
		var argsJSON string
		var envJSON string

		if server.Type == "http" {
			// HTTP server
			command = "http"                             // Use "http" as the command to indicate HTTP type
			argsJSON = fmt.Sprintf(`["%s"]`, server.URL) // Store URL as single-element array

			// Store headers in EnvJSON
			headersData, err := json.Marshal(server.Headers)
			if err != nil {
				return nil, fmt.Errorf("failed to marshal headers: %w", err)
			}
			envJSON = string(headersData)
		} else {
			// Traditional stdio server
			command = server.Command

			argsData, err := json.Marshal(server.Args)
			if err != nil {
				return nil, fmt.Errorf("failed to marshal args: %w", err)
			}
			argsJSON = string(argsData)

			envData, err := json.Marshal(server.Env)
			if err != nil {
				return nil, fmt.Errorf("failed to marshal env: %w", err)
			}
			envJSON = string(envData)
		}

		servers = append(servers, MCPServer{
			SessionID: sessionID,
			Name:      name,
			Command:   command,
			ArgsJSON:  argsJSON,
			EnvJSON:   envJSON,
		})
	}
	return servers, nil
}

// CreateFileSnapshot stores a new file snapshot
func (s *SQLiteStore) CreateFileSnapshot(ctx context.Context, snapshot *FileSnapshot) error {
	_, err := s.db.ExecContext(ctx, `
		INSERT INTO file_snapshots (
			tool_id, session_id, file_path, content
		) VALUES (?, ?, ?, ?)
	`, snapshot.ToolID, snapshot.SessionID, snapshot.FilePath, snapshot.Content)
	return err
}

// GetFileSnapshots retrieves all snapshots for a session
func (s *SQLiteStore) GetFileSnapshots(ctx context.Context, sessionID string) ([]FileSnapshot, error) {
	rows, err := s.db.QueryContext(ctx, `
		SELECT id, tool_id, session_id, file_path, content, created_at
		FROM file_snapshots
		WHERE session_id = ?
		ORDER BY created_at DESC
	`, sessionID)
	if err != nil {
		return nil, err
	}
	defer func() { _ = rows.Close() }()

	var snapshots []FileSnapshot
	for rows.Next() {
		var s FileSnapshot
		if err := rows.Scan(&s.ID, &s.ToolID, &s.SessionID, &s.FilePath,
			&s.Content, &s.CreatedAt); err != nil {
			return nil, err
		}
		snapshots = append(snapshots, s)
	}
	return snapshots, rows.Err()
}

// GetSessionCount returns the total number of sessions
func (s *SQLiteStore) GetSessionCount(ctx context.Context) (int, error) {
	var count int
	err := s.db.QueryRowContext(ctx, "SELECT COUNT(*) FROM sessions").Scan(&count)
	return count, err
}

// GetApprovalCount returns the total number of approvals
func (s *SQLiteStore) GetApprovalCount(ctx context.Context) (int, error) {
	var count int
	err := s.db.QueryRowContext(ctx, "SELECT COUNT(*) FROM approvals").Scan(&count)
	return count, err
}

// GetEventCount returns the total number of conversation events
func (s *SQLiteStore) GetEventCount(ctx context.Context) (int, error) {
	var count int
	err := s.db.QueryRowContext(ctx, "SELECT COUNT(*) FROM conversation_events").Scan(&count)
	return count, err
}<|MERGE_RESOLUTION|>--- conflicted
+++ resolved
@@ -695,43 +695,6 @@
 		slog.Info("Migration 13 applied successfully")
 	}
 
-<<<<<<< HEAD
-	// Migration 14: Add proxy configuration columns for model customization
-	if currentVersion < 14 {
-		slog.Info("Applying migration 14: Add proxy configuration columns")
-
-		// Check if columns already exist for idempotency
-		columnsToAdd := []struct {
-			name         string
-			sqlType      string
-			defaultValue string
-		}{
-			{"proxy_enabled", "BOOLEAN", "0"},
-			{"proxy_base_url", "TEXT", "''"},
-			{"proxy_model_override", "TEXT", "''"},
-			{"proxy_api_key", "TEXT", "''"},
-		}
-
-		for _, col := range columnsToAdd {
-			var columnExists int
-			err = s.db.QueryRow(`
-				SELECT COUNT(*) FROM pragma_table_info('sessions')
-				WHERE name = ?
-			`, col.name).Scan(&columnExists)
-			if err != nil {
-				return fmt.Errorf("failed to check column %s: %w", col.name, err)
-			}
-
-			if columnExists == 0 {
-				_, err = s.db.Exec(fmt.Sprintf(`
-					ALTER TABLE sessions
-					ADD COLUMN %s %s DEFAULT %s
-				`, col.name, col.sqlType, col.defaultValue))
-				if err != nil {
-					return fmt.Errorf("failed to add column %s: %w", col.name, err)
-				}
-			}
-=======
 	// Migration 14: Add tool_use_id column to approvals table
 	if currentVersion < 14 {
 		slog.Info("Applying migration 14: Add tool_use_id column to approvals table")
@@ -787,23 +750,67 @@
 		if err != nil {
 			slog.Warn("Failed to populate tool_use_id for existing approvals (non-critical)", "error", err)
 			// This is non-critical as existing approvals may not have correlation
->>>>>>> 9236eb55
 		}
 
 		// Record migration
 		_, err = s.db.Exec(`
 			INSERT INTO schema_version (version, description)
-<<<<<<< HEAD
-			VALUES (14, 'Add proxy configuration columns for model customization')
-=======
 			VALUES (14, 'Add tool_use_id column to approvals table for direct correlation')
->>>>>>> 9236eb55
 		`)
 		if err != nil {
 			return fmt.Errorf("failed to record migration 14: %w", err)
 		}
 
 		slog.Info("Migration 14 applied successfully")
+	}
+
+	// Migration 15: Add proxy configuration columns for model customization
+	if currentVersion < 15 {
+		slog.Info("Applying migration 15: Add proxy configuration columns")
+
+		// Check if columns already exist for idempotency
+		columnsToAdd := []struct {
+			name         string
+			sqlType      string
+			defaultValue string
+		}{
+			{"proxy_enabled", "BOOLEAN", "0"},
+			{"proxy_base_url", "TEXT", "''"},
+			{"proxy_model_override", "TEXT", "''"},
+			{"proxy_api_key", "TEXT", "''"},
+		}
+
+		for _, col := range columnsToAdd {
+			var columnExists int
+			err = s.db.QueryRow(`
+				SELECT COUNT(*) FROM pragma_table_info('sessions')
+				WHERE name = ?
+			`, col.name).Scan(&columnExists)
+			if err != nil {
+				return fmt.Errorf("failed to check column %s: %w", col.name, err)
+			}
+
+			if columnExists == 0 {
+				_, err = s.db.Exec(fmt.Sprintf(`
+					ALTER TABLE sessions
+					ADD COLUMN %s %s DEFAULT %s
+				`, col.name, col.sqlType, col.defaultValue))
+				if err != nil {
+					return fmt.Errorf("failed to add column %s: %w", col.name, err)
+				}
+			}
+		}
+
+		// Record migration
+		_, err = s.db.Exec(`
+			INSERT INTO schema_version (version, description)
+			VALUES (15, 'Add proxy configuration columns for model customization')
+		`)
+		if err != nil {
+			return fmt.Errorf("failed to record migration 15: %w", err)
+		}
+
+		slog.Info("Migration 15 applied successfully")
 	}
 
 	return nil
