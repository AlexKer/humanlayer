package store

import (
	"context"
	"database/sql"
	"encoding/json"
	"fmt"
	"log/slog"
	"os"
	"path/filepath"
	"sort"
	"strings"
	"time"

	claudecode "github.com/humanlayer/humanlayer/claudecode-go"
	_ "github.com/mattn/go-sqlite3"
)

// SQLiteStore implements ConversationStore using SQLite
type SQLiteStore struct {
	db *sql.DB
}

// NewSQLiteStore creates a new SQLite-backed store
func NewSQLiteStore(dbPath string) (*SQLiteStore, error) {
	// Ensure directory exists (skip for in-memory databases)
	if dbPath != ":memory:" {
		dbDir := filepath.Dir(dbPath)
		if err := os.MkdirAll(dbDir, 0700); err != nil {
			return nil, fmt.Errorf("failed to create database directory: %w", err)
		}
	}

	// Open database
	db, err := sql.Open("sqlite3", dbPath)
	if err != nil {
		return nil, fmt.Errorf("failed to open database: %w", err)
	}

	// Enable foreign keys and WAL mode for better concurrency
	if _, err := db.Exec("PRAGMA foreign_keys = ON"); err != nil {
		_ = db.Close()
		return nil, fmt.Errorf("failed to enable foreign keys: %w", err)
	}
	if _, err := db.Exec("PRAGMA journal_mode = WAL"); err != nil {
		_ = db.Close()
		return nil, fmt.Errorf("failed to enable WAL mode: %w", err)
	}

	store := &SQLiteStore{db: db}

	// Initialize schema
	if err := store.initSchema(); err != nil {
		_ = db.Close()
		return nil, fmt.Errorf("failed to initialize schema: %w", err)
	}

	// Apply migrations (this must be called AFTER initSchema for both new and existing databases)
	if err := store.applyMigrations(); err != nil {
		_ = db.Close()
		return nil, fmt.Errorf("failed to apply migrations: %w", err)
	}

	slog.Info("SQLite store initialized", "path", dbPath)
	return store, nil
}

// initSchema creates the database schema if it doesn't exist
func (s *SQLiteStore) initSchema() error {
	schema := `
	-- Sessions table (metadata and configuration)
	CREATE TABLE IF NOT EXISTS sessions (
		id TEXT PRIMARY KEY,
		run_id TEXT NOT NULL UNIQUE,
		claude_session_id TEXT,
		parent_session_id TEXT,

		-- Launch configuration
		query TEXT NOT NULL,
		summary TEXT,
		model TEXT,
		working_dir TEXT,
		max_turns INTEGER,
		system_prompt TEXT,
		append_system_prompt TEXT,
		custom_instructions TEXT,
		permission_prompt_tool TEXT,
		allowed_tools TEXT,
		disallowed_tools TEXT,

		-- Runtime status
		status TEXT NOT NULL DEFAULT 'starting',
		created_at TIMESTAMP NOT NULL DEFAULT CURRENT_TIMESTAMP,
		last_activity_at TIMESTAMP NOT NULL DEFAULT CURRENT_TIMESTAMP,
		completed_at TIMESTAMP,

		-- Results
		cost_usd REAL,
		duration_ms INTEGER,
		num_turns INTEGER,
		result_content TEXT,
		error_message TEXT,

		-- Session settings
		auto_accept_edits BOOLEAN DEFAULT 0,
		dangerously_skip_permissions BOOLEAN DEFAULT 0,
		dangerously_skip_permissions_expires_at TIMESTAMP,

		-- Archival
		archived BOOLEAN DEFAULT FALSE
	);
	CREATE INDEX IF NOT EXISTS idx_sessions_claude ON sessions(claude_session_id);
	CREATE INDEX IF NOT EXISTS idx_sessions_status ON sessions(status);
	CREATE INDEX IF NOT EXISTS idx_sessions_run_id ON sessions(run_id);
	CREATE INDEX IF NOT EXISTS idx_sessions_parent ON sessions(parent_session_id);

	-- Single conversation events table
	CREATE TABLE IF NOT EXISTS conversation_events (
		id INTEGER PRIMARY KEY AUTOINCREMENT,
		session_id TEXT NOT NULL,
		claude_session_id TEXT,
		sequence INTEGER NOT NULL,
		event_type TEXT NOT NULL,

		-- Common fields
		created_at TIMESTAMP NOT NULL DEFAULT CURRENT_TIMESTAMP,

		-- Message fields
		role TEXT,
		content TEXT,

		-- Tool call fields
		tool_id TEXT,
		tool_name TEXT,
		tool_input_json TEXT,

		-- Tool result fields
		tool_result_for_id TEXT,
		tool_result_content TEXT,

		-- Tool call completion and approval tracking
		is_completed BOOLEAN DEFAULT FALSE,  -- TRUE when tool result received
		approval_status TEXT,        -- NULL, 'pending', 'approved', 'denied'
		approval_id TEXT,           -- HumanLayer approval ID when correlated

		FOREIGN KEY (session_id) REFERENCES sessions(id)
	);
	CREATE INDEX IF NOT EXISTS idx_conversation_claude_session ON conversation_events(claude_session_id, sequence);
	CREATE INDEX IF NOT EXISTS idx_conversation_session ON conversation_events(session_id, sequence);
	CREATE INDEX IF NOT EXISTS idx_conversation_approval ON conversation_events(approval_id);
	CREATE INDEX IF NOT EXISTS idx_conversation_pending_approvals
		ON conversation_events(approval_status)
		WHERE approval_status = 'pending';

	-- MCP servers configuration
	CREATE TABLE IF NOT EXISTS mcp_servers (
		id INTEGER PRIMARY KEY AUTOINCREMENT,
		session_id TEXT NOT NULL,
		name TEXT NOT NULL,
		command TEXT NOT NULL,
		args_json TEXT,
		env_json TEXT,

		FOREIGN KEY (session_id) REFERENCES sessions(id)
	);
	CREATE INDEX IF NOT EXISTS idx_mcp_servers_session ON mcp_servers(session_id);

	-- Raw events for debugging
	CREATE TABLE IF NOT EXISTS raw_events (
		id INTEGER PRIMARY KEY AUTOINCREMENT,
		session_id TEXT NOT NULL,
		event_json TEXT NOT NULL,
		created_at TIMESTAMP NOT NULL DEFAULT CURRENT_TIMESTAMP,

		FOREIGN KEY (session_id) REFERENCES sessions(id)
	);
	CREATE INDEX IF NOT EXISTS idx_raw_events_session ON raw_events(session_id, created_at);

	-- Schema versioning
	CREATE TABLE IF NOT EXISTS schema_version (
		version INTEGER PRIMARY KEY,
		applied_at TIMESTAMP NOT NULL DEFAULT CURRENT_TIMESTAMP,
		description TEXT
	);

	-- Approvals table for local approvals
	CREATE TABLE IF NOT EXISTS approvals (
		id TEXT PRIMARY KEY,
		run_id TEXT NOT NULL,
		session_id TEXT NOT NULL,
		status TEXT NOT NULL CHECK (status IN ('pending', 'approved', 'denied')),
		created_at DATETIME NOT NULL DEFAULT CURRENT_TIMESTAMP,
		responded_at DATETIME,

		-- Tool approval fields
		tool_name TEXT NOT NULL,
		tool_input TEXT NOT NULL, -- JSON

		-- Response fields
		comment TEXT, -- For denial reasons or approval notes

		FOREIGN KEY (session_id) REFERENCES sessions(id)
	);
	CREATE INDEX IF NOT EXISTS idx_approvals_pending ON approvals(status) WHERE status = 'pending';
	CREATE INDEX IF NOT EXISTS idx_approvals_session ON approvals(session_id);
	CREATE INDEX IF NOT EXISTS idx_approvals_run_id ON approvals(run_id);
	`

	if _, err := s.db.Exec(schema); err != nil {
		return fmt.Errorf("failed to create schema: %w", err)
	}

	// Record initial schema version for new databases only
	// Migration system will handle upgrading existing databases
	_, err := s.db.Exec(`
		INSERT OR IGNORE INTO schema_version (version, description)
		VALUES (1, 'Initial schema with conversation events')
	`)
	return err
}

// applyMigrations applies any pending database migrations
func (s *SQLiteStore) applyMigrations() error {
	// Get current schema version
	var currentVersion int
	err := s.db.QueryRow("SELECT MAX(version) FROM schema_version").Scan(&currentVersion)
	if err != nil {
		return fmt.Errorf("failed to get current schema version: %w", err)
	}

	// Migration 2: Added constraint to ensure only resumable sessions can be parent sessions
	// (This migration already exists in production databases)

	// Migration 3: Add missing permission and tool fields
	if currentVersion < 3 {
		slog.Info("Applying migration 3: Add permission and tool fields")

		// Check if columns already exist (they might be in the schema for new databases)
		var columnCount int
		err = s.db.QueryRow(`
			SELECT COUNT(*) FROM pragma_table_info('sessions')
			WHERE name IN ('permission_prompt_tool', 'append_system_prompt', 'allowed_tools', 'disallowed_tools')
		`).Scan(&columnCount)
		if err != nil {
			return fmt.Errorf("failed to check existing columns: %w", err)
		}

		// Only add columns if they don't exist
		if columnCount < 4 {
			// SQLite requires separate ALTER TABLE statements
			alterations := []struct {
				column string
				sql    string
			}{
				{"permission_prompt_tool", "ALTER TABLE sessions ADD COLUMN permission_prompt_tool TEXT"},
				{"append_system_prompt", "ALTER TABLE sessions ADD COLUMN append_system_prompt TEXT"},
				{"allowed_tools", "ALTER TABLE sessions ADD COLUMN allowed_tools TEXT"},
				{"disallowed_tools", "ALTER TABLE sessions ADD COLUMN disallowed_tools TEXT"},
			}

			for _, alt := range alterations {
				// Check if this specific column exists
				var exists int
				err = s.db.QueryRow(`
					SELECT COUNT(*) FROM pragma_table_info('sessions') WHERE name = ?
				`, alt.column).Scan(&exists)
				if err != nil {
					return fmt.Errorf("failed to check column %s: %w", alt.column, err)
				}

				if exists == 0 {
					_, err := s.db.Exec(alt.sql)
					if err != nil {
						return fmt.Errorf("failed to add column %s: %w", alt.column, err)
					}
				}
			}
		}

		// Record migration
		_, err = s.db.Exec(`
			INSERT INTO schema_version (version, description)
			VALUES (3, 'Add permission_prompt_tool, append_system_prompt, allowed_tools, disallowed_tools fields')
		`)
		if err != nil {
			return fmt.Errorf("failed to record migration 3: %w", err)
		}

		slog.Info("Migration 3 applied successfully")
	}

	// Migration 4: Add approvals table for local approvals
	if currentVersion < 4 {
		slog.Info("Applying migration 4: Add approvals table for local approvals")

		// Create the approvals table
		_, err = s.db.Exec(`
			CREATE TABLE IF NOT EXISTS approvals (
				id TEXT PRIMARY KEY,
				run_id TEXT NOT NULL,
				session_id TEXT NOT NULL,
				status TEXT NOT NULL CHECK (status IN ('pending', 'approved', 'denied')),
				created_at DATETIME NOT NULL DEFAULT CURRENT_TIMESTAMP,
				responded_at DATETIME,

				-- Tool approval fields
				tool_name TEXT NOT NULL,
				tool_input TEXT NOT NULL, -- JSON

				-- Response fields
				comment TEXT, -- For denial reasons or approval notes

				FOREIGN KEY (session_id) REFERENCES sessions(id)
			);
			CREATE INDEX IF NOT EXISTS idx_approvals_pending ON approvals(status) WHERE status = 'pending';
			CREATE INDEX IF NOT EXISTS idx_approvals_session ON approvals(session_id);
			CREATE INDEX IF NOT EXISTS idx_approvals_run_id ON approvals(run_id);
		`)
		if err != nil {
			return fmt.Errorf("failed to create approvals table: %w", err)
		}

		// Record migration
		_, err = s.db.Exec(`
			INSERT INTO schema_version (version, description)
			VALUES (4, 'Add approvals table for local approvals')
		`)
		if err != nil {
			return fmt.Errorf("failed to record migration 4: %w", err)
		}

		slog.Info("Migration 4 applied successfully")
	}

	// Migration 5: Add index on parent_session_id for efficient tree queries
	if currentVersion < 5 {
		slog.Info("Applying migration 5: Add index on parent_session_id")

		// Create index on parent_session_id for efficient child queries
		_, err = s.db.Exec(`
			CREATE INDEX IF NOT EXISTS idx_sessions_parent ON sessions(parent_session_id)
		`)
		if err != nil {
			return fmt.Errorf("failed to create parent_session_id index: %w", err)
		}

		// Record migration
		_, err = s.db.Exec(`
			INSERT INTO schema_version (version, description)
			VALUES (5, 'Add index on parent_session_id for efficient tree queries')
		`)
		if err != nil {
			return fmt.Errorf("failed to record migration 5: %w", err)
		}

		slog.Info("Migration 5 applied successfully")
	}

	// Migration 6: Add parent_tool_use_id for sub-task tracking
	if currentVersion < 6 {
		slog.Info("Applying migration 6: Add parent_tool_use_id for sub-task tracking")

		// Check if column already exists (it might be in the schema for new databases)
		var columnExists int
		err = s.db.QueryRow(`
			SELECT COUNT(*) FROM pragma_table_info('conversation_events')
			WHERE name = 'parent_tool_use_id'
		`).Scan(&columnExists)
		if err != nil {
			return fmt.Errorf("failed to check parent_tool_use_id column: %w", err)
		}

		// Only add column if it doesn't exist
		if columnExists == 0 {
			_, err = s.db.Exec(`
				ALTER TABLE conversation_events
				ADD COLUMN parent_tool_use_id TEXT
			`)
			if err != nil {
				return fmt.Errorf("failed to add parent_tool_use_id column: %w", err)
			}
		}

		// Create index for efficient parent queries
		_, err = s.db.Exec(`
			CREATE INDEX IF NOT EXISTS idx_conversation_parent_tool
			ON conversation_events(parent_tool_use_id)
			WHERE parent_tool_use_id IS NOT NULL
		`)
		if err != nil {
			return fmt.Errorf("failed to create parent_tool_use_id index: %w", err)
		}

		// Record migration
		_, err = s.db.Exec(`
			INSERT INTO schema_version (version, description)
			VALUES (6, 'Add parent_tool_use_id for sub-task tracking')
		`)
		if err != nil {
			return fmt.Errorf("failed to record migration 6: %w", err)
		}

		slog.Info("Migration 6 applied successfully")
	}

	// Migration 7: Add file_snapshots table for Read operation tracking
	if currentVersion < 7 {
		slog.Info("Applying migration 7: Add file_snapshots table")

		_, err = s.db.Exec(`
			CREATE TABLE IF NOT EXISTS file_snapshots (
				id INTEGER PRIMARY KEY AUTOINCREMENT,
				tool_id TEXT NOT NULL,
				session_id TEXT NOT NULL,
				file_path TEXT NOT NULL, -- Relative path from tool call
				content TEXT NOT NULL,
				created_at TIMESTAMP NOT NULL DEFAULT CURRENT_TIMESTAMP,

				FOREIGN KEY (session_id) REFERENCES sessions(id)
			);
			CREATE INDEX IF NOT EXISTS idx_snapshots_session_path
				ON file_snapshots(session_id, file_path);
			CREATE INDEX IF NOT EXISTS idx_snapshots_tool
				ON file_snapshots(tool_id);
		`)
		if err != nil {
			return fmt.Errorf("failed to create file_snapshots table: %w", err)
		}

		// Record migration
		_, err = s.db.Exec(`
			INSERT INTO schema_version (version, description)
			VALUES (7, 'Add file_snapshots table for Read operation tracking')
		`)
		if err != nil {
			return fmt.Errorf("failed to record migration 7: %w", err)
		}

		slog.Info("Migration 7 applied successfully")
	}

	// Migration 8: Add auto_accept_edits for session-level edit auto-approval
	if currentVersion < 8 {
		slog.Info("Applying migration 8: Add auto_accept_edits column")

		// Check if column already exists (it might be in the schema for new databases)
		var columnExists int
		err = s.db.QueryRow(`
			SELECT COUNT(*) FROM pragma_table_info('sessions')
			WHERE name = 'auto_accept_edits'
		`).Scan(&columnExists)
		if err != nil {
			return fmt.Errorf("failed to check auto_accept_edits column: %w", err)
		}

		// Only add column if it doesn't exist
		if columnExists == 0 {
			_, err = s.db.Exec(`
				ALTER TABLE sessions
				ADD COLUMN auto_accept_edits BOOLEAN DEFAULT 0
			`)
			if err != nil {
				return fmt.Errorf("failed to add auto_accept_edits column: %w", err)
			}
		}

		// Record migration
		_, err = s.db.Exec(`
			INSERT INTO schema_version (version, description)
			VALUES (8, 'Add auto_accept_edits for session-level edit auto-approval')
		`)
		if err != nil {
			return fmt.Errorf("failed to record migration 8: %w", err)
		}

		slog.Info("Migration 8 applied successfully")
	}

	// Migration 9: Add archived field to sessions table
	if currentVersion < 9 {
		slog.Info("Applying migration 9: Add archived field to sessions table")

		// Check if column already exists
		var columnExists int
		err = s.db.QueryRow(`
			SELECT COUNT(*) FROM pragma_table_info('sessions')
			WHERE name = 'archived'
		`).Scan(&columnExists)
		if err != nil {
			return fmt.Errorf("failed to check archived column: %w", err)
		}

		// Only add column if it doesn't exist
		if columnExists == 0 {
			_, err = s.db.Exec(`
				ALTER TABLE sessions
				ADD COLUMN archived BOOLEAN DEFAULT FALSE
			`)
			if err != nil {
				return fmt.Errorf("failed to add archived column: %w", err)
			}
		}

		// Add index for efficient filtering
		_, err = s.db.Exec(`
			CREATE INDEX IF NOT EXISTS idx_sessions_archived
			ON sessions(archived)
		`)
		if err != nil {
			return fmt.Errorf("failed to create archived index: %w", err)
		}

		// Record migration
		_, err = s.db.Exec(`
			INSERT INTO schema_version (version, description)
			VALUES (9, 'Add archived field to sessions table for hiding old sessions')
		`)
		if err != nil {
			return fmt.Errorf("failed to record migration 9: %w", err)
		}

		slog.Info("Migration 9 applied successfully")
	}

	// Migration 10: Add title column to sessions table
	if currentVersion < 10 {
		slog.Info("Applying migration 10: Add title column to sessions table")

		// Check if column already exists for idempotency
		var columnExists int
		err = s.db.QueryRow(`
			SELECT COUNT(*) FROM pragma_table_info('sessions')
			WHERE name = 'title'
		`).Scan(&columnExists)
		if err != nil {
			return fmt.Errorf("checking for title column: %w", err)
		}

		if columnExists == 0 {
			_, err = s.db.Exec(`
				ALTER TABLE sessions
				ADD COLUMN title TEXT DEFAULT ''
			`)
			if err != nil {
				return fmt.Errorf("adding title column: %w", err)
			}
		}

		// Record migration
		_, err = s.db.Exec(`
			INSERT INTO schema_version (version, description)
			VALUES (10, 'Add title column to sessions table')
		`)
		if err != nil {
			return fmt.Errorf("recording migration 10: %w", err)
		}

		slog.Info("Migration 10 applied successfully")
	}

	// Migration 11: Add dangerously skip permissions with timeout support
	if currentVersion < 11 {
		slog.Info("Applying migration 11: Add dangerously skip permissions columns")

		// Check if columns already exist
		var skipPermissionsExists, expiryExists int
		err = s.db.QueryRow(`
			SELECT COUNT(*) FROM pragma_table_info('sessions')
			WHERE name = 'dangerously_skip_permissions'
		`).Scan(&skipPermissionsExists)
		if err != nil {
			return fmt.Errorf("failed to check dangerously_skip_permissions column: %w", err)
		}

		err = s.db.QueryRow(`
			SELECT COUNT(*) FROM pragma_table_info('sessions')
			WHERE name = 'dangerously_skip_permissions_expires_at'
		`).Scan(&expiryExists)
		if err != nil {
			return fmt.Errorf("failed to check dangerously_skip_permissions_expires_at column: %w", err)
		}

		// Add columns if they don't exist
		if skipPermissionsExists == 0 {
			_, err = s.db.Exec(`
				ALTER TABLE sessions
				ADD COLUMN dangerously_skip_permissions BOOLEAN DEFAULT 0
			`)
			if err != nil {
				return fmt.Errorf("failed to add dangerously_skip_permissions column: %w", err)
			}
		}

		if expiryExists == 0 {
			_, err = s.db.Exec(`
				ALTER TABLE sessions
				ADD COLUMN dangerously_skip_permissions_expires_at TIMESTAMP
			`)
			if err != nil {
				return fmt.Errorf("failed to add dangerously_skip_permissions_expires_at column: %w", err)
			}
		}

		// Record migration
		_, err = s.db.Exec(`
			INSERT INTO schema_version (version, description)
			VALUES (11, 'Add dangerously skip permissions with timeout support')
		`)
		if err != nil {
			return fmt.Errorf("failed to record migration 11: %w", err)
		}

		slog.Info("Migration 11 applied successfully")
	}

<<<<<<< HEAD
	// Migration 12: Add proxy configuration columns for model customization
	if currentVersion < 12 {
		slog.Info("Applying migration 12: Add proxy configuration columns")

		columnsToAdd := []struct {
			name         string
			sqlType      string
			defaultValue string
		}{
			{"proxy_enabled", "BOOLEAN", "0"},
			{"proxy_base_url", "TEXT", "''"},
			{"proxy_model_override", "TEXT", "''"},
			{"proxy_api_key", "TEXT", "''"},
		}

		for _, col := range columnsToAdd {
=======
	// Migration 12: Add model_id column for storing full model identifier
	if currentVersion < 12 {
		slog.Info("Applying migration 12: Add model_id column")

		// Check if model_id column exists
		var modelIdExists int
		err := s.db.QueryRow(`
			SELECT COUNT(*) FROM pragma_table_info('sessions') WHERE name = 'model_id'
		`).Scan(&modelIdExists)
		if err != nil {
			return fmt.Errorf("failed to check for model_id column: %w", err)
		}

		if modelIdExists == 0 {
			_, err = s.db.Exec(`
				ALTER TABLE sessions
				ADD COLUMN model_id TEXT
			`)
			if err != nil {
				return fmt.Errorf("failed to add model_id column: %w", err)
			}
		}

		// Record migration
		_, err = s.db.Exec(`
			INSERT INTO schema_version (version, description)
			VALUES (12, 'Add model_id column for full model identifier')
		`)
		if err != nil {
			return fmt.Errorf("failed to record migration 12: %w", err)
		}

		slog.Info("Migration 12 applied successfully")
	}

	// Migration 13: Add detailed token tracking fields
	if currentVersion < 13 {
		slog.Info("Applying migration 13: Add detailed token tracking fields")

		// Check if columns already exist
		columnChecks := []string{
			"input_tokens",
			"output_tokens",
			"cache_creation_input_tokens",
			"cache_read_input_tokens",
			"effective_context_tokens",
		}

		for _, column := range columnChecks {
>>>>>>> 97abfc7c
			var columnExists int
			err = s.db.QueryRow(`
				SELECT COUNT(*) FROM pragma_table_info('sessions')
				WHERE name = ?
<<<<<<< HEAD
			`, col.name).Scan(&columnExists)
			if err != nil {
				return fmt.Errorf("failed to check column %s: %w", col.name, err)
			}

			if columnExists == 0 {
				_, err = s.db.Exec(fmt.Sprintf(`
					ALTER TABLE sessions
					ADD COLUMN %s %s DEFAULT %s
				`, col.name, col.sqlType, col.defaultValue))
				if err != nil {
					return fmt.Errorf("failed to add column %s: %w", col.name, err)
=======
			`, column).Scan(&columnExists)
			if err != nil {
				return fmt.Errorf("failed to check %s column: %w", column, err)
			}

			// Only add column if it doesn't exist
			if columnExists == 0 {
				_, err = s.db.Exec(fmt.Sprintf(`
					ALTER TABLE sessions
					ADD COLUMN %s INTEGER
				`, column))
				if err != nil {
					return fmt.Errorf("failed to add %s column: %w", column, err)
>>>>>>> 97abfc7c
				}
			}
		}

		// Record migration
		_, err = s.db.Exec(`
			INSERT INTO schema_version (version, description)
<<<<<<< HEAD
			VALUES (12, 'Add proxy configuration columns for model customization')
		`)
		if err != nil {
			return fmt.Errorf("failed to record migration 12: %w", err)
		}

		slog.Info("Migration 12 applied successfully")
=======
			VALUES (13, 'Add detailed token tracking fields (input, output, cache, effective context)')
		`)
		if err != nil {
			return fmt.Errorf("failed to record migration 13: %w", err)
		}

		slog.Info("Migration 13 applied successfully")
>>>>>>> 97abfc7c
	}

	return nil
}

// Close closes the database connection
func (s *SQLiteStore) Close() error {
	return s.db.Close()
}

// CreateSession creates a new session
func (s *SQLiteStore) CreateSession(ctx context.Context, session *Session) error {
	query := `
		INSERT INTO sessions (
			id, run_id, claude_session_id, parent_session_id,
			query, summary, title, model, model_id, working_dir, max_turns, system_prompt, append_system_prompt, custom_instructions,
			permission_prompt_tool, allowed_tools, disallowed_tools,
<<<<<<< HEAD
			status, created_at, last_activity_at, auto_accept_edits, archived, dangerously_skip_permissions, dangerously_skip_permissions_expires_at,
			proxy_enabled, proxy_base_url, proxy_model_override, proxy_api_key
		) VALUES (?, ?, ?, ?, ?, ?, ?, ?, ?, ?, ?, ?, ?, ?, ?, ?, ?, ?, ?, ?, ?, ?, ?, ?, ?, ?, ?)
=======
			status, created_at, last_activity_at, auto_accept_edits, archived, dangerously_skip_permissions, dangerously_skip_permissions_expires_at
		) VALUES (?, ?, ?, ?, ?, ?, ?, ?, ?, ?, ?, ?, ?, ?, ?, ?, ?, ?, ?, ?, ?, ?, ?, ?)
>>>>>>> 97abfc7c
	`

	_, err := s.db.ExecContext(ctx, query,
		session.ID, session.RunID, session.ClaudeSessionID, session.ParentSessionID,
		session.Query, session.Summary, session.Title, session.Model, session.ModelID, session.WorkingDir, session.MaxTurns,
		session.SystemPrompt, session.AppendSystemPrompt, session.CustomInstructions,
		session.PermissionPromptTool, session.AllowedTools, session.DisallowedTools,
		session.Status, session.CreatedAt, session.LastActivityAt, session.AutoAcceptEdits, session.Archived,
		session.DangerouslySkipPermissions, session.DangerouslySkipPermissionsExpiresAt,
		session.ProxyEnabled, session.ProxyBaseURL, session.ProxyModelOverride, session.ProxyAPIKey,
	)
	if err != nil {
		return fmt.Errorf("failed to create session: %w", err)
	}
	return nil
}

// UpdateSession updates session fields
func (s *SQLiteStore) UpdateSession(ctx context.Context, sessionID string, updates SessionUpdate) error {
	query := `UPDATE sessions SET`
	args := []interface{}{}
	setParts := []string{}

	if updates.LastActivityAt != nil {
		setParts = append(setParts, "last_activity_at = ?")
		args = append(args, *updates.LastActivityAt)
	}
	if updates.ClaudeSessionID != nil {
		setParts = append(setParts, "claude_session_id = ?")
		args = append(args, *updates.ClaudeSessionID)
	}
	if updates.Status != nil {
		setParts = append(setParts, "status = ?")
		args = append(args, *updates.Status)
	}
	if updates.CompletedAt != nil {
		setParts = append(setParts, "completed_at = ?")
		args = append(args, *updates.CompletedAt)
	}
	if updates.CostUSD != nil {
		setParts = append(setParts, "cost_usd = ?")
		args = append(args, *updates.CostUSD)
	}
	if updates.InputTokens != nil {
		setParts = append(setParts, "input_tokens = ?")
		args = append(args, *updates.InputTokens)
	}
	if updates.OutputTokens != nil {
		setParts = append(setParts, "output_tokens = ?")
		args = append(args, *updates.OutputTokens)
	}
	if updates.CacheCreationInputTokens != nil {
		setParts = append(setParts, "cache_creation_input_tokens = ?")
		args = append(args, *updates.CacheCreationInputTokens)
	}
	if updates.CacheReadInputTokens != nil {
		setParts = append(setParts, "cache_read_input_tokens = ?")
		args = append(args, *updates.CacheReadInputTokens)
	}
	if updates.EffectiveContextTokens != nil {
		setParts = append(setParts, "effective_context_tokens = ?")
		args = append(args, *updates.EffectiveContextTokens)
	}
	if updates.DurationMS != nil {
		setParts = append(setParts, "duration_ms = ?")
		args = append(args, *updates.DurationMS)
	}
	if updates.NumTurns != nil {
		setParts = append(setParts, "num_turns = ?")
		args = append(args, *updates.NumTurns)
	}
	if updates.ResultContent != nil {
		setParts = append(setParts, "result_content = ?")
		args = append(args, *updates.ResultContent)
	}
	if updates.ErrorMessage != nil {
		setParts = append(setParts, "error_message = ?")
		args = append(args, *updates.ErrorMessage)
	}
	if updates.Summary != nil {
		setParts = append(setParts, "summary = ?")
		args = append(args, *updates.Summary)
	}
	if updates.Title != nil {
		setParts = append(setParts, "title = ?")
		args = append(args, *updates.Title)
	}
	if updates.AutoAcceptEdits != nil {
		setParts = append(setParts, "auto_accept_edits = ?")
		args = append(args, *updates.AutoAcceptEdits)
	}
	if updates.DangerouslySkipPermissions != nil {
		setParts = append(setParts, "dangerously_skip_permissions = ?")
		args = append(args, *updates.DangerouslySkipPermissions)
	}
	if updates.DangerouslySkipPermissionsExpiresAt != nil {
		setParts = append(setParts, "dangerously_skip_permissions_expires_at = ?")
		if *updates.DangerouslySkipPermissionsExpiresAt != nil {
			args = append(args, **updates.DangerouslySkipPermissionsExpiresAt)
		} else {
			args = append(args, nil)
		}
	}
	if updates.Model != nil {
		setParts = append(setParts, "model = ?")
		args = append(args, *updates.Model)
	}
	if updates.ModelID != nil {
		setParts = append(setParts, "model_id = ?")
		args = append(args, *updates.ModelID)
	}
	if updates.Archived != nil {
		setParts = append(setParts, "archived = ?")
		args = append(args, *updates.Archived)
	}

	if len(setParts) == 0 {
		// No fields to update is OK - this is a no-op
		return nil
	}

	query += " " + strings.Join(setParts, ", ")

	query += " WHERE id = ?"
	args = append(args, sessionID)

	result, err := s.db.ExecContext(ctx, query, args...)
	if err != nil {
		return fmt.Errorf("failed to update session: %w", err)
	}

	rowsAffected, err := result.RowsAffected()
	if err != nil {
		return fmt.Errorf("failed to get rows affected: %w", err)
	}

	if rowsAffected == 0 {
		return fmt.Errorf("session not found: %s", sessionID)
	}

	return nil
}

// GetSession retrieves a session by ID
func (s *SQLiteStore) GetSession(ctx context.Context, sessionID string) (*Session, error) {
	query := `
		SELECT id, run_id, claude_session_id, parent_session_id,
			query, summary, title, model, model_id, working_dir, max_turns, system_prompt, append_system_prompt, custom_instructions,
			permission_prompt_tool, allowed_tools, disallowed_tools,
			status, created_at, last_activity_at, completed_at,
<<<<<<< HEAD
			cost_usd, total_tokens, duration_ms, num_turns, result_content, error_message, auto_accept_edits, archived,
			dangerously_skip_permissions, dangerously_skip_permissions_expires_at,
			proxy_enabled, proxy_base_url, proxy_model_override, proxy_api_key
=======
			cost_usd, input_tokens, output_tokens, cache_creation_input_tokens, cache_read_input_tokens, effective_context_tokens,
			duration_ms, num_turns, result_content, error_message, auto_accept_edits, archived,
			dangerously_skip_permissions, dangerously_skip_permissions_expires_at
>>>>>>> 97abfc7c
		FROM sessions WHERE id = ?
	`

	var session Session
	var claudeSessionID, parentSessionID, summary, title, model, modelID, workingDir, systemPrompt, appendSystemPrompt, customInstructions sql.NullString
	var permissionPromptTool, allowedTools, disallowedTools sql.NullString
	var completedAt sql.NullTime
	var costUSD sql.NullFloat64
	var inputTokens, outputTokens, cacheCreationInputTokens, cacheReadInputTokens, effectiveContextTokens sql.NullInt64
	var durationMS, numTurns sql.NullInt64
	var resultContent, errorMessage sql.NullString
	var archived sql.NullBool
	var dangerouslySkipPermissionsExpiresAt sql.NullTime
	var proxyEnabled sql.NullBool
	var proxyBaseURL, proxyModelOverride, proxyAPIKey sql.NullString

	err := s.db.QueryRowContext(ctx, query, sessionID).Scan(
		&session.ID, &session.RunID, &claudeSessionID, &parentSessionID,
		&session.Query, &summary, &title, &model, &modelID, &workingDir, &session.MaxTurns,
		&systemPrompt, &appendSystemPrompt, &customInstructions,
		&permissionPromptTool, &allowedTools, &disallowedTools,
		&session.Status, &session.CreatedAt, &session.LastActivityAt, &completedAt,
		&costUSD, &inputTokens, &outputTokens, &cacheCreationInputTokens, &cacheReadInputTokens, &effectiveContextTokens,
		&durationMS, &numTurns, &resultContent, &errorMessage, &session.AutoAcceptEdits,
		&archived, &session.DangerouslySkipPermissions, &dangerouslySkipPermissionsExpiresAt,
		&proxyEnabled, &proxyBaseURL, &proxyModelOverride, &proxyAPIKey,
	)
	if err == sql.ErrNoRows {
		return nil, fmt.Errorf("session not found: %s", sessionID)
	}
	if err != nil {
		return nil, fmt.Errorf("failed to get session: %w", err)
	}

	// Handle nullable fields
	session.ClaudeSessionID = claudeSessionID.String
	session.ParentSessionID = parentSessionID.String
	session.Summary = summary.String
	session.Title = title.String
	session.Model = model.String
	session.ModelID = modelID.String
	session.WorkingDir = workingDir.String
	session.SystemPrompt = systemPrompt.String
	session.AppendSystemPrompt = appendSystemPrompt.String
	session.CustomInstructions = customInstructions.String
	session.PermissionPromptTool = permissionPromptTool.String
	session.AllowedTools = allowedTools.String
	session.DisallowedTools = disallowedTools.String
	session.ResultContent = resultContent.String
	session.ErrorMessage = errorMessage.String
	if completedAt.Valid {
		session.CompletedAt = &completedAt.Time
	}
	if costUSD.Valid {
		session.CostUSD = &costUSD.Float64
	}
	if inputTokens.Valid {
		tokens := int(inputTokens.Int64)
		session.InputTokens = &tokens
	}
	if outputTokens.Valid {
		tokens := int(outputTokens.Int64)
		session.OutputTokens = &tokens
	}
	if cacheCreationInputTokens.Valid {
		tokens := int(cacheCreationInputTokens.Int64)
		session.CacheCreationInputTokens = &tokens
	}
	if cacheReadInputTokens.Valid {
		tokens := int(cacheReadInputTokens.Int64)
		session.CacheReadInputTokens = &tokens
	}
	if effectiveContextTokens.Valid {
		tokens := int(effectiveContextTokens.Int64)
		session.EffectiveContextTokens = &tokens
	}
	if durationMS.Valid {
		duration := int(durationMS.Int64)
		session.DurationMS = &duration
	}
	if numTurns.Valid {
		turns := int(numTurns.Int64)
		session.NumTurns = &turns
	}

	// Handle archived field - default to false if NULL
	session.Archived = archived.Valid && archived.Bool

	// Handle dangerously skip permissions expires at
	if dangerouslySkipPermissionsExpiresAt.Valid {
		session.DangerouslySkipPermissionsExpiresAt = &dangerouslySkipPermissionsExpiresAt.Time
	}

	// Handle proxy fields
	session.ProxyEnabled = proxyEnabled.Valid && proxyEnabled.Bool
	session.ProxyBaseURL = proxyBaseURL.String
	session.ProxyModelOverride = proxyModelOverride.String
	session.ProxyAPIKey = proxyAPIKey.String

	return &session, nil
}

// GetSessionByRunID retrieves a session by its run_id
func (s *SQLiteStore) GetSessionByRunID(ctx context.Context, runID string) (*Session, error) {
	query := `
		SELECT id, run_id, claude_session_id, parent_session_id,
			query, summary, title, model, model_id, working_dir, max_turns, system_prompt, append_system_prompt, custom_instructions,
			permission_prompt_tool, allowed_tools, disallowed_tools,
			status, created_at, last_activity_at, completed_at,
<<<<<<< HEAD
			cost_usd, total_tokens, duration_ms, num_turns, result_content, error_message, auto_accept_edits, archived,
			dangerously_skip_permissions, dangerously_skip_permissions_expires_at,
			proxy_enabled, proxy_base_url, proxy_model_override, proxy_api_key
=======
			cost_usd, input_tokens, output_tokens, cache_creation_input_tokens, cache_read_input_tokens, effective_context_tokens,
			duration_ms, num_turns, result_content, error_message, auto_accept_edits, archived,
			dangerously_skip_permissions, dangerously_skip_permissions_expires_at
>>>>>>> 97abfc7c
		FROM sessions
		WHERE run_id = ?
	`

	var session Session
	var claudeSessionID, parentSessionID, summary, title, model, modelID, workingDir, systemPrompt, appendSystemPrompt, customInstructions sql.NullString
	var permissionPromptTool, allowedTools, disallowedTools sql.NullString
	var completedAt sql.NullTime
	var costUSD sql.NullFloat64
	var inputTokens, outputTokens, cacheCreationInputTokens, cacheReadInputTokens, effectiveContextTokens sql.NullInt64
	var durationMS, numTurns sql.NullInt64
	var resultContent, errorMessage sql.NullString
	var archived sql.NullBool
	var dangerouslySkipPermissionsExpiresAt sql.NullTime
	var proxyEnabled sql.NullBool
	var proxyBaseURL, proxyModelOverride, proxyAPIKey sql.NullString

	err := s.db.QueryRowContext(ctx, query, runID).Scan(
		&session.ID, &session.RunID, &claudeSessionID, &parentSessionID,
		&session.Query, &summary, &title, &model, &modelID, &workingDir, &session.MaxTurns,
		&systemPrompt, &appendSystemPrompt, &customInstructions,
		&permissionPromptTool, &allowedTools, &disallowedTools,
		&session.Status, &session.CreatedAt, &session.LastActivityAt, &completedAt,
		&costUSD, &inputTokens, &outputTokens, &cacheCreationInputTokens, &cacheReadInputTokens, &effectiveContextTokens,
		&durationMS, &numTurns, &resultContent, &errorMessage, &session.AutoAcceptEdits,
		&archived, &session.DangerouslySkipPermissions, &dangerouslySkipPermissionsExpiresAt,
		&proxyEnabled, &proxyBaseURL, &proxyModelOverride, &proxyAPIKey,
	)
	if err == sql.ErrNoRows {
		return nil, nil // No session found
	}
	if err != nil {
		return nil, fmt.Errorf("failed to get session by run_id: %w", err)
	}

	// Convert nullable fields
	session.ClaudeSessionID = claudeSessionID.String
	session.ParentSessionID = parentSessionID.String
	session.Summary = summary.String
	session.Title = title.String
	session.Model = model.String
	session.ModelID = modelID.String
	session.WorkingDir = workingDir.String
	session.SystemPrompt = systemPrompt.String
	session.AppendSystemPrompt = appendSystemPrompt.String
	session.CustomInstructions = customInstructions.String
	session.PermissionPromptTool = permissionPromptTool.String
	session.AllowedTools = allowedTools.String
	session.DisallowedTools = disallowedTools.String
	session.ResultContent = resultContent.String
	session.ErrorMessage = errorMessage.String
	if completedAt.Valid {
		session.CompletedAt = &completedAt.Time
	}
	if costUSD.Valid {
		session.CostUSD = &costUSD.Float64
	}
	if inputTokens.Valid {
		tokens := int(inputTokens.Int64)
		session.InputTokens = &tokens
	}
	if outputTokens.Valid {
		tokens := int(outputTokens.Int64)
		session.OutputTokens = &tokens
	}
	if cacheCreationInputTokens.Valid {
		tokens := int(cacheCreationInputTokens.Int64)
		session.CacheCreationInputTokens = &tokens
	}
	if cacheReadInputTokens.Valid {
		tokens := int(cacheReadInputTokens.Int64)
		session.CacheReadInputTokens = &tokens
	}
	if effectiveContextTokens.Valid {
		tokens := int(effectiveContextTokens.Int64)
		session.EffectiveContextTokens = &tokens
	}
	if durationMS.Valid {
		duration := int(durationMS.Int64)
		session.DurationMS = &duration
	}
	if numTurns.Valid {
		turns := int(numTurns.Int64)
		session.NumTurns = &turns
	}

	// Handle archived field - default to false if NULL
	session.Archived = archived.Valid && archived.Bool

	// Handle dangerously skip permissions expires at
	if dangerouslySkipPermissionsExpiresAt.Valid {
		session.DangerouslySkipPermissionsExpiresAt = &dangerouslySkipPermissionsExpiresAt.Time
	}

	// Handle proxy fields
	session.ProxyEnabled = proxyEnabled.Valid && proxyEnabled.Bool
	session.ProxyBaseURL = proxyBaseURL.String
	session.ProxyModelOverride = proxyModelOverride.String
	session.ProxyAPIKey = proxyAPIKey.String

	return &session, nil
}

// ListSessions retrieves all sessions
func (s *SQLiteStore) ListSessions(ctx context.Context) ([]*Session, error) {
	query := `
		SELECT id, run_id, claude_session_id, parent_session_id,
			query, summary, title, model, model_id, working_dir, max_turns, system_prompt, append_system_prompt, custom_instructions,
			permission_prompt_tool, allowed_tools, disallowed_tools,
			status, created_at, last_activity_at, completed_at,
			cost_usd, input_tokens, output_tokens, cache_creation_input_tokens, cache_read_input_tokens, effective_context_tokens,
		duration_ms, num_turns, result_content, error_message, auto_accept_edits, archived,
			dangerously_skip_permissions, dangerously_skip_permissions_expires_at
		FROM sessions
		ORDER BY last_activity_at DESC
	`

	rows, err := s.db.QueryContext(ctx, query)
	if err != nil {
		return nil, fmt.Errorf("failed to list sessions: %w", err)
	}
	defer func() { _ = rows.Close() }()

	var sessions []*Session
	for rows.Next() {
		var session Session
		var claudeSessionID, parentSessionID, summary, title, model, modelID, workingDir, systemPrompt, appendSystemPrompt, customInstructions sql.NullString
		var permissionPromptTool, allowedTools, disallowedTools sql.NullString
		var completedAt sql.NullTime
		var costUSD sql.NullFloat64
		var inputTokens, outputTokens, cacheCreationInputTokens, cacheReadInputTokens, effectiveContextTokens sql.NullInt64
		var durationMS, numTurns sql.NullInt64
		var resultContent, errorMessage sql.NullString
		var archived sql.NullBool
		var dangerouslySkipPermissionsExpiresAt sql.NullTime

		err := rows.Scan(
			&session.ID, &session.RunID, &claudeSessionID, &parentSessionID,
			&session.Query, &summary, &title, &model, &modelID, &workingDir, &session.MaxTurns,
			&systemPrompt, &appendSystemPrompt, &customInstructions,
			&permissionPromptTool, &allowedTools, &disallowedTools,
			&session.Status, &session.CreatedAt, &session.LastActivityAt, &completedAt,
			&costUSD, &inputTokens, &outputTokens, &cacheCreationInputTokens, &cacheReadInputTokens, &effectiveContextTokens,
			&durationMS, &numTurns, &resultContent, &errorMessage, &session.AutoAcceptEdits,
			&archived, &session.DangerouslySkipPermissions, &dangerouslySkipPermissionsExpiresAt,
		)
		if err != nil {
			return nil, fmt.Errorf("failed to scan session: %w", err)
		}

		// Handle nullable fields
		session.ClaudeSessionID = claudeSessionID.String
		session.ParentSessionID = parentSessionID.String
		session.Summary = summary.String
		session.Title = title.String
		session.Model = model.String
		session.ModelID = modelID.String
		session.WorkingDir = workingDir.String
		session.SystemPrompt = systemPrompt.String
		session.AppendSystemPrompt = appendSystemPrompt.String
		session.CustomInstructions = customInstructions.String
		session.PermissionPromptTool = permissionPromptTool.String
		session.AllowedTools = allowedTools.String
		session.DisallowedTools = disallowedTools.String
		session.ResultContent = resultContent.String
		session.ErrorMessage = errorMessage.String
		if completedAt.Valid {
			session.CompletedAt = &completedAt.Time
		}
		if costUSD.Valid {
			session.CostUSD = &costUSD.Float64
		}
		if inputTokens.Valid {
			tokens := int(inputTokens.Int64)
			session.InputTokens = &tokens
		}
		if outputTokens.Valid {
			tokens := int(outputTokens.Int64)
			session.OutputTokens = &tokens
		}
		if cacheCreationInputTokens.Valid {
			tokens := int(cacheCreationInputTokens.Int64)
			session.CacheCreationInputTokens = &tokens
		}
		if cacheReadInputTokens.Valid {
			tokens := int(cacheReadInputTokens.Int64)
			session.CacheReadInputTokens = &tokens
		}
		if effectiveContextTokens.Valid {
			tokens := int(effectiveContextTokens.Int64)
			session.EffectiveContextTokens = &tokens
		}
		if durationMS.Valid {
			duration := int(durationMS.Int64)
			session.DurationMS = &duration
		}
		if numTurns.Valid {
			turns := int(numTurns.Int64)
			session.NumTurns = &turns
		}
		session.ResultContent = resultContent.String
		session.ErrorMessage = errorMessage.String

		// Handle archived field - default to false if NULL
		session.Archived = archived.Valid && archived.Bool

		// Handle dangerously skip permissions expires at
		if dangerouslySkipPermissionsExpiresAt.Valid {
			session.DangerouslySkipPermissionsExpiresAt = &dangerouslySkipPermissionsExpiresAt.Time
		}

		sessions = append(sessions, &session)
	}

	return sessions, nil
}

// GetExpiredDangerousPermissionsSessions returns sessions where dangerous permissions have expired
func (s *SQLiteStore) GetExpiredDangerousPermissionsSessions(ctx context.Context) ([]*Session, error) {
	now := time.Now()
	query := `
		SELECT id, run_id, claude_session_id, parent_session_id,
			query, summary, title, model, model_id, working_dir, max_turns, system_prompt, append_system_prompt, custom_instructions,
			permission_prompt_tool, allowed_tools, disallowed_tools,
			status, created_at, last_activity_at, completed_at,
			cost_usd, input_tokens, output_tokens, cache_creation_input_tokens, cache_read_input_tokens, effective_context_tokens,
		duration_ms, num_turns, result_content, error_message, auto_accept_edits, archived,
			dangerously_skip_permissions, dangerously_skip_permissions_expires_at
		FROM sessions
		WHERE dangerously_skip_permissions = 1
			AND dangerously_skip_permissions_expires_at IS NOT NULL
			AND dangerously_skip_permissions_expires_at < ?
			AND status IN ('running', 'waiting_input', 'starting')
		ORDER BY dangerously_skip_permissions_expires_at ASC
	`

	rows, err := s.db.QueryContext(ctx, query, now)
	if err != nil {
		return nil, fmt.Errorf("failed to query expired dangerous skip permissions sessions: %w", err)
	}
	defer func() { _ = rows.Close() }()

	var sessions []*Session
	for rows.Next() {
		var session Session
		var claudeSessionID, parentSessionID, summary, title, model, modelID, workingDir, systemPrompt, appendSystemPrompt, customInstructions sql.NullString
		var permissionPromptTool, allowedTools, disallowedTools sql.NullString
		var completedAt sql.NullTime
		var costUSD sql.NullFloat64
		var inputTokens, outputTokens, cacheCreationInputTokens, cacheReadInputTokens, effectiveContextTokens sql.NullInt64
		var durationMS, numTurns sql.NullInt64
		var resultContent, errorMessage sql.NullString
		var archived sql.NullBool
		var dangerouslySkipPermissionsExpiresAt sql.NullTime

		err := rows.Scan(
			&session.ID, &session.RunID, &claudeSessionID, &parentSessionID,
			&session.Query, &summary, &title, &model, &modelID, &workingDir, &session.MaxTurns,
			&systemPrompt, &appendSystemPrompt, &customInstructions,
			&permissionPromptTool, &allowedTools, &disallowedTools,
			&session.Status, &session.CreatedAt, &session.LastActivityAt, &completedAt,
			&costUSD, &inputTokens, &outputTokens, &cacheCreationInputTokens, &cacheReadInputTokens, &effectiveContextTokens,
			&durationMS, &numTurns, &resultContent, &errorMessage, &session.AutoAcceptEdits,
			&archived, &session.DangerouslySkipPermissions, &dangerouslySkipPermissionsExpiresAt,
		)
		if err != nil {
			return nil, fmt.Errorf("failed to scan session: %w", err)
		}

		// Handle nullable fields
		session.ClaudeSessionID = claudeSessionID.String
		session.ParentSessionID = parentSessionID.String
		session.Summary = summary.String
		session.Title = title.String
		session.Model = model.String
		session.ModelID = modelID.String
		session.WorkingDir = workingDir.String
		session.SystemPrompt = systemPrompt.String
		session.AppendSystemPrompt = appendSystemPrompt.String
		session.CustomInstructions = customInstructions.String
		session.PermissionPromptTool = permissionPromptTool.String
		session.AllowedTools = allowedTools.String
		session.DisallowedTools = disallowedTools.String
		session.ResultContent = resultContent.String
		session.ErrorMessage = errorMessage.String
		if completedAt.Valid {
			session.CompletedAt = &completedAt.Time
		}
		if costUSD.Valid {
			session.CostUSD = &costUSD.Float64
		}
		if inputTokens.Valid {
			tokens := int(inputTokens.Int64)
			session.InputTokens = &tokens
		}
		if outputTokens.Valid {
			tokens := int(outputTokens.Int64)
			session.OutputTokens = &tokens
		}
		if cacheCreationInputTokens.Valid {
			tokens := int(cacheCreationInputTokens.Int64)
			session.CacheCreationInputTokens = &tokens
		}
		if cacheReadInputTokens.Valid {
			tokens := int(cacheReadInputTokens.Int64)
			session.CacheReadInputTokens = &tokens
		}
		if effectiveContextTokens.Valid {
			tokens := int(effectiveContextTokens.Int64)
			session.EffectiveContextTokens = &tokens
		}
		if durationMS.Valid {
			duration := int(durationMS.Int64)
			session.DurationMS = &duration
		}
		if numTurns.Valid {
			turns := int(numTurns.Int64)
			session.NumTurns = &turns
		}
		session.ResultContent = resultContent.String
		session.ErrorMessage = errorMessage.String

		// Handle archived field - default to false if NULL
		session.Archived = archived.Valid && archived.Bool

		// Handle dangerously skip permissions expires at
		if dangerouslySkipPermissionsExpiresAt.Valid {
			session.DangerouslySkipPermissionsExpiresAt = &dangerouslySkipPermissionsExpiresAt.Time
		}

		sessions = append(sessions, &session)
	}

	if err := rows.Err(); err != nil {
		return nil, fmt.Errorf("error iterating rows: %w", err)
	}

	return sessions, nil
}

// GetRecentWorkingDirs retrieves recently used working directories
func (s *SQLiteStore) GetRecentWorkingDirs(ctx context.Context, limit int) ([]RecentPath, error) {
	if limit <= 0 {
		limit = 20 // Default to 20 recent paths
	}

	query := `
		SELECT
			working_dir as path,
			datetime(MAX(last_activity_at)) as last_used,
			COUNT(*) as usage_count
		FROM sessions
		WHERE working_dir IS NOT NULL
			AND working_dir != ''
			AND working_dir != '.'
		GROUP BY working_dir
		ORDER BY MAX(last_activity_at) DESC
		LIMIT ?
	`

	rows, err := s.db.QueryContext(ctx, query, limit)
	if err != nil {
		return nil, fmt.Errorf("query recent paths: %w", err)
	}
	defer func() { _ = rows.Close() }()

	var paths []RecentPath
	for rows.Next() {
		var p RecentPath
		var lastUsedStr string
		if err := rows.Scan(&p.Path, &lastUsedStr, &p.UsageCount); err != nil {
			return nil, fmt.Errorf("scan recent path: %w", err)
		}
		// Parse the datetime string from SQLite
		if t, err := time.Parse("2006-01-02 15:04:05", lastUsedStr); err == nil {
			p.LastUsed = t
		}
		paths = append(paths, p)
	}

	return paths, rows.Err()
}

// AddConversationEvent adds a new conversation event
func (s *SQLiteStore) AddConversationEvent(ctx context.Context, event *ConversationEvent) error {
	// Use a transaction to avoid race conditions with sequence numbers
	tx, err := s.db.BeginTx(ctx, nil)
	if err != nil {
		return fmt.Errorf("failed to begin transaction: %w", err)
	}
	defer func() { _ = tx.Rollback() }()

	// Get next sequence number for this claude session within the transaction
	var maxSeq sql.NullInt64
	err = tx.QueryRowContext(ctx,
		"SELECT MAX(sequence) FROM conversation_events WHERE claude_session_id = ?",
		event.ClaudeSessionID,
	).Scan(&maxSeq)
	if err != nil && err != sql.ErrNoRows {
		return fmt.Errorf("failed to get max sequence: %w", err)
	}

	event.Sequence = int(maxSeq.Int64) + 1

	query := `
		INSERT INTO conversation_events (
			session_id, claude_session_id, sequence, event_type,
			role, content,
			tool_id, tool_name, tool_input_json, parent_tool_use_id,
			tool_result_for_id, tool_result_content,
			is_completed, approval_status, approval_id
		) VALUES (?, ?, ?, ?, ?, ?, ?, ?, ?, ?, ?, ?, ?, ?, ?)
	`

	result, err := tx.ExecContext(ctx, query,
		event.SessionID, event.ClaudeSessionID, event.Sequence, event.EventType,
		event.Role, event.Content,
		event.ToolID, event.ToolName, event.ToolInputJSON, event.ParentToolUseID,
		event.ToolResultForID, event.ToolResultContent,
		event.IsCompleted, event.ApprovalStatus, event.ApprovalID,
	)
	if err != nil {
		return fmt.Errorf("failed to add conversation event: %w", err)
	}

	id, err := result.LastInsertId()
	if err == nil {
		event.ID = id
	}

	return tx.Commit()
}

// GetConversation retrieves all events for a Claude session
func (s *SQLiteStore) GetConversation(ctx context.Context, claudeSessionID string) ([]*ConversationEvent, error) {
	query := `
		SELECT id, session_id, claude_session_id, sequence, event_type, created_at,
			role, content,
			tool_id, tool_name, tool_input_json, parent_tool_use_id,
			tool_result_for_id, tool_result_content,
			is_completed, approval_status, approval_id
		FROM conversation_events
		WHERE claude_session_id = ?
		ORDER BY sequence
	`

	rows, err := s.db.QueryContext(ctx, query, claudeSessionID)
	if err != nil {
		return nil, fmt.Errorf("failed to get conversation: %w", err)
	}
	defer func() { _ = rows.Close() }()

	var events []*ConversationEvent
	for rows.Next() {
		event := &ConversationEvent{}
		err := rows.Scan(
			&event.ID, &event.SessionID, &event.ClaudeSessionID,
			&event.Sequence, &event.EventType, &event.CreatedAt,
			&event.Role, &event.Content,
			&event.ToolID, &event.ToolName, &event.ToolInputJSON, &event.ParentToolUseID,
			&event.ToolResultForID, &event.ToolResultContent,
			&event.IsCompleted, &event.ApprovalStatus, &event.ApprovalID,
		)
		if err != nil {
			return nil, fmt.Errorf("failed to scan event: %w", err)
		}
		events = append(events, event)
	}

	return events, nil
}

// GetSessionConversation retrieves all events for a session including parent history
func (s *SQLiteStore) GetSessionConversation(ctx context.Context, sessionID string) ([]*ConversationEvent, error) {
	// Walk up the parent chain to get all related claude session IDs
	claudeSessionIDs := []string{}
	currentID := sessionID
	isFirstSession := true

	for currentID != "" {
		var claudeSessionID sql.NullString
		var parentID sql.NullString

		err := s.db.QueryRowContext(ctx,
			"SELECT claude_session_id, parent_session_id FROM sessions WHERE id = ?",
			currentID,
		).Scan(&claudeSessionID, &parentID)
		if err != nil {
			if err == sql.ErrNoRows {
				// If the requested session doesn't exist, return error
				if isFirstSession {
					return nil, fmt.Errorf("session not found: %s", sessionID)
				}
				// Otherwise, parent not found, just stop walking
				break
			}
			return nil, fmt.Errorf("failed to get session: %w", err)
		}
		isFirstSession = false

		// Add claude session ID if present (in reverse order for chronological events)
		if claudeSessionID.Valid && claudeSessionID.String != "" {
			claudeSessionIDs = append([]string{claudeSessionID.String}, claudeSessionIDs...)
		}

		// Move to parent
		if parentID.Valid {
			currentID = parentID.String
		} else {
			currentID = ""
		}
	}

	if len(claudeSessionIDs) == 0 {
		// No claude sessions yet, return empty
		return []*ConversationEvent{}, nil
	}

	// Get all events for all claude session IDs in chronological order
	placeholders := make([]string, len(claudeSessionIDs))
	args := make([]interface{}, len(claudeSessionIDs))
	for i, id := range claudeSessionIDs {
		placeholders[i] = "?"
		args[i] = id
	}

	// Build query that orders by the position in the claude session ID list first
	// This ensures parent events come before child events
	orderCases := make([]string, len(claudeSessionIDs))
	for i := range claudeSessionIDs {
		orderCases[i] = fmt.Sprintf("WHEN claude_session_id = ? THEN %d", i)
		args = append(args, claudeSessionIDs[i])
	}

	query := fmt.Sprintf(`
		SELECT id, session_id, claude_session_id, sequence, event_type, created_at,
			role, content,
			tool_id, tool_name, tool_input_json, parent_tool_use_id,
			tool_result_for_id, tool_result_content,
			is_completed, approval_status, approval_id
		FROM conversation_events
		WHERE claude_session_id IN (%s)
		ORDER BY
			CASE %s END,
			sequence
	`, strings.Join(placeholders, ","), strings.Join(orderCases, " "))

	rows, err := s.db.QueryContext(ctx, query, args...)
	if err != nil {
		return nil, fmt.Errorf("failed to get conversation: %w", err)
	}
	defer func() { _ = rows.Close() }()

	var events []*ConversationEvent
	for rows.Next() {
		event := &ConversationEvent{}
		err := rows.Scan(
			&event.ID, &event.SessionID, &event.ClaudeSessionID,
			&event.Sequence, &event.EventType, &event.CreatedAt,
			&event.Role, &event.Content,
			&event.ToolID, &event.ToolName, &event.ToolInputJSON, &event.ParentToolUseID,
			&event.ToolResultForID, &event.ToolResultContent,
			&event.IsCompleted, &event.ApprovalStatus, &event.ApprovalID,
		)
		if err != nil {
			return nil, fmt.Errorf("failed to scan event: %w", err)
		}
		events = append(events, event)
	}

	return events, nil
}

// GetPendingToolCall finds the most recent uncompleted tool call for a given session and tool name
func (s *SQLiteStore) GetPendingToolCall(ctx context.Context, sessionID string, toolName string) (*ConversationEvent, error) {
	// Find the most recent uncompleted tool call by sequence number (temporal proximity)
	query := `
		SELECT id, session_id, claude_session_id, sequence, event_type, created_at,
			role, content,
			tool_id, tool_name, tool_input_json,
			tool_result_for_id, tool_result_content,
			is_completed, approval_status, approval_id
		FROM conversation_events
		WHERE tool_name = ?
		  AND session_id = ?
		  AND event_type = 'tool_call'
		  AND is_completed = FALSE
		ORDER BY sequence DESC  -- Most recent first
		LIMIT 1
	`

	event := &ConversationEvent{}
	err := s.db.QueryRowContext(ctx, query, toolName, sessionID).Scan(
		&event.ID, &event.SessionID, &event.ClaudeSessionID,
		&event.Sequence, &event.EventType, &event.CreatedAt,
		&event.Role, &event.Content,
		&event.ToolID, &event.ToolName, &event.ToolInputJSON,
		&event.ToolResultForID, &event.ToolResultContent,
		&event.IsCompleted, &event.ApprovalStatus, &event.ApprovalID,
	)
	if err == sql.ErrNoRows {
		return nil, nil // No pending tool call found
	}
	if err != nil {
		return nil, fmt.Errorf("failed to get pending tool call: %w", err)
	}

	return event, nil
}

// GetUncorrelatedPendingToolCall finds the most recent uncompleted tool call without approval correlation
func (s *SQLiteStore) GetUncorrelatedPendingToolCall(ctx context.Context, sessionID string, toolName string) (*ConversationEvent, error) {
	// Find the most recent uncompleted tool call by sequence number without approval
	query := `
		SELECT id, session_id, claude_session_id, sequence, event_type, created_at,
			role, content,
			tool_id, tool_name, tool_input_json,
			tool_result_for_id, tool_result_content,
			is_completed, approval_status, approval_id
		FROM conversation_events
		WHERE tool_name = ?
		  AND session_id = ?
		  AND event_type = 'tool_call'
		  AND is_completed = FALSE
		  AND (approval_status IS NULL OR approval_status = '')
		ORDER BY sequence DESC  -- Most recent first
		LIMIT 1
	`

	event := &ConversationEvent{}
	err := s.db.QueryRowContext(ctx, query, toolName, sessionID).Scan(
		&event.ID, &event.SessionID, &event.ClaudeSessionID,
		&event.Sequence, &event.EventType, &event.CreatedAt,
		&event.Role, &event.Content,
		&event.ToolID, &event.ToolName, &event.ToolInputJSON,
		&event.ToolResultForID, &event.ToolResultContent,
		&event.IsCompleted, &event.ApprovalStatus, &event.ApprovalID,
	)
	if err == sql.ErrNoRows {
		return nil, nil // No pending tool call found
	}
	if err != nil {
		return nil, fmt.Errorf("failed to get uncorrelated pending tool call: %w", err)
	}

	return event, nil
}

// GetPendingToolCalls finds all uncompleted tool calls for a given session
func (s *SQLiteStore) GetPendingToolCalls(ctx context.Context, sessionID string) ([]*ConversationEvent, error) {
	query := `
		SELECT id, session_id, claude_session_id, sequence, event_type, created_at,
			role, content,
			tool_id, tool_name, tool_input_json,
			tool_result_for_id, tool_result_content,
			is_completed, approval_status, approval_id
		FROM conversation_events
		WHERE session_id = ?
		  AND event_type = 'tool_call'
		  AND is_completed = FALSE
		ORDER BY sequence DESC
	`

	rows, err := s.db.QueryContext(ctx, query, sessionID)
	if err != nil {
		return nil, fmt.Errorf("failed to get pending tool calls: %w", err)
	}
	defer func() { _ = rows.Close() }()

	var events []*ConversationEvent
	for rows.Next() {
		event := &ConversationEvent{}
		err := rows.Scan(
			&event.ID, &event.SessionID, &event.ClaudeSessionID,
			&event.Sequence, &event.EventType, &event.CreatedAt,
			&event.Role, &event.Content,
			&event.ToolID, &event.ToolName, &event.ToolInputJSON,
			&event.ToolResultForID, &event.ToolResultContent,
			&event.IsCompleted, &event.ApprovalStatus, &event.ApprovalID,
		)
		if err != nil {
			return nil, fmt.Errorf("failed to scan event: %w", err)
		}
		events = append(events, event)
	}

	return events, nil
}

// GetToolCallByID retrieves a specific tool call by its ID
func (s *SQLiteStore) GetToolCallByID(ctx context.Context, toolID string) (*ConversationEvent, error) {
	query := `
		SELECT id, session_id, claude_session_id, sequence, event_type, created_at,
			role, content,
			tool_id, tool_name, tool_input_json, parent_tool_use_id,
			tool_result_for_id, tool_result_content,
			is_completed, approval_status, approval_id
		FROM conversation_events
		WHERE tool_id = ?
		  AND event_type = 'tool_call'
		LIMIT 1
	`

	event := &ConversationEvent{}
	err := s.db.QueryRowContext(ctx, query, toolID).Scan(
		&event.ID, &event.SessionID, &event.ClaudeSessionID,
		&event.Sequence, &event.EventType, &event.CreatedAt,
		&event.Role, &event.Content,
		&event.ToolID, &event.ToolName, &event.ToolInputJSON, &event.ParentToolUseID,
		&event.ToolResultForID, &event.ToolResultContent,
		&event.IsCompleted, &event.ApprovalStatus, &event.ApprovalID,
	)
	if err == sql.ErrNoRows {
		return nil, nil // Tool call not found
	}
	if err != nil {
		return nil, fmt.Errorf("failed to get tool call by ID: %w", err)
	}

	return event, nil
}

// MarkToolCallCompleted marks a tool call as completed when its result is received
func (s *SQLiteStore) MarkToolCallCompleted(ctx context.Context, toolID string, sessionID string) error {
	query := `
		UPDATE conversation_events
		SET is_completed = TRUE
		WHERE tool_id = ?
		  AND session_id = ?
		  AND event_type = 'tool_call'
	`

	result, err := s.db.ExecContext(ctx, query, toolID, sessionID)
	if err != nil {
		return fmt.Errorf("failed to mark tool call completed: %w", err)
	}

	rows, _ := result.RowsAffected()
	if rows == 0 {
		slog.Debug("no matching tool call found to mark completed",
			"tool_id", toolID,
			"session_id", sessionID)
	}

	return nil
}

// CorrelateApproval correlates an approval with a tool call
func (s *SQLiteStore) CorrelateApproval(ctx context.Context, sessionID string, toolName string, approvalID string) error {
	// Find the pending tool call
	toolCall, err := s.GetPendingToolCall(ctx, sessionID, toolName)
	if err != nil {
		return fmt.Errorf("failed to find pending tool call: %w", err)
	}
	if toolCall == nil {
		slog.Debug("no matching tool call found for approval",
			"session_id", sessionID,
			"tool_name", toolName,
			"approval_id", approvalID)
		return nil // Not an error - approval might be for a different session
	}

	// Ensure it doesn't already have an approval
	if toolCall.ApprovalStatus != "" {
		slog.Warn("tool call already has approval status",
			"tool_id", toolCall.ToolID,
			"existing_status", toolCall.ApprovalStatus,
			"approval_id", approvalID)
		return nil
	}

	slog.Debug("found tool call to correlate",
		"event_id", toolCall.ID,
		"tool_id", toolCall.ToolID,
		"session_id", sessionID,
		"tool_name", toolName,
		"approval_id", approvalID)

	// Update the found event
	updateQuery := `
		UPDATE conversation_events
		SET approval_status = 'pending', approval_id = ?
		WHERE id = ?
	`

	result, err := s.db.ExecContext(ctx, updateQuery, approvalID, toolCall.ID)
	if err != nil {
		return fmt.Errorf("failed to correlate approval: %w", err)
	}

	rows, _ := result.RowsAffected()
	slog.Info("updated tool call with approval",
		"event_id", toolCall.ID,
		"rows_affected", rows)

	return nil
}

// CorrelateApprovalByToolID correlates an approval with a specific tool call by tool_id
func (s *SQLiteStore) CorrelateApprovalByToolID(ctx context.Context, sessionID string, toolID string, approvalID string) error {
	// Update the tool call directly by tool_id
	updateQuery := `
		UPDATE conversation_events
		SET approval_status = 'pending', approval_id = ?
		WHERE session_id = ?
		  AND tool_id = ?
		  AND event_type = 'tool_call'
		  AND is_completed = FALSE
		  AND (approval_status IS NULL OR approval_status = '')
	`

	result, err := s.db.ExecContext(ctx, updateQuery, approvalID, sessionID, toolID)
	if err != nil {
		return fmt.Errorf("failed to correlate approval by tool_id: %w", err)
	}

	rows, _ := result.RowsAffected()
	if rows == 0 {
		slog.Debug("no matching tool call found for approval by tool_id",
			"session_id", sessionID,
			"tool_id", toolID,
			"approval_id", approvalID)
		return nil // Not an error
	}

	slog.Info("correlated approval with tool call by tool_id",
		"tool_id", toolID,
		"session_id", sessionID,
		"approval_id", approvalID,
		"rows_affected", rows)

	return nil
}

// UpdateApprovalStatus updates the status of an approval
func (s *SQLiteStore) UpdateApprovalStatus(ctx context.Context, approvalID string, status string) error {
	// Special handling for resolved status - don't overwrite approved/denied
	if status == ApprovalStatusResolved {
		query := `
			UPDATE conversation_events
			SET approval_status = ?
			WHERE approval_id = ? AND approval_status = ?
		`
		_, err := s.db.ExecContext(ctx, query, status, approvalID, ApprovalStatusPending)
		if err != nil {
			return fmt.Errorf("failed to update approval status: %w", err)
		}
		return nil
	}

	// For approved/denied, always update
	query := `
		UPDATE conversation_events
		SET approval_status = ?
		WHERE approval_id = ?
	`

	_, err := s.db.ExecContext(ctx, query, status, approvalID)
	if err != nil {
		return fmt.Errorf("failed to update approval status: %w", err)
	}
	return nil
}

// StoreMCPServers stores MCP server configurations
func (s *SQLiteStore) StoreMCPServers(ctx context.Context, sessionID string, servers []MCPServer) error {
	tx, err := s.db.BeginTx(ctx, nil)
	if err != nil {
		return fmt.Errorf("failed to begin transaction: %w", err)
	}
	defer func() { _ = tx.Rollback() }()

	query := `
		INSERT INTO mcp_servers (session_id, name, command, args_json, env_json)
		VALUES (?, ?, ?, ?, ?)
	`

	for _, server := range servers {
		_, err := tx.ExecContext(ctx, query,
			sessionID, server.Name, server.Command, server.ArgsJSON, server.EnvJSON)
		if err != nil {
			return fmt.Errorf("failed to insert MCP server: %w", err)
		}
	}

	return tx.Commit()
}

// GetMCPServers retrieves MCP servers for a session
func (s *SQLiteStore) GetMCPServers(ctx context.Context, sessionID string) ([]MCPServer, error) {
	query := `
		SELECT id, session_id, name, command, args_json, env_json
		FROM mcp_servers
		WHERE session_id = ?
		ORDER BY id
	`

	rows, err := s.db.QueryContext(ctx, query, sessionID)
	if err != nil {
		return nil, fmt.Errorf("failed to get MCP servers: %w", err)
	}
	defer func() { _ = rows.Close() }()

	var servers []MCPServer
	for rows.Next() {
		var server MCPServer
		err := rows.Scan(
			&server.ID, &server.SessionID, &server.Name,
			&server.Command, &server.ArgsJSON, &server.EnvJSON,
		)
		if err != nil {
			return nil, fmt.Errorf("failed to scan MCP server: %w", err)
		}
		servers = append(servers, server)
	}

	return servers, nil
}

// StoreRawEvent stores a raw event for debugging
func (s *SQLiteStore) StoreRawEvent(ctx context.Context, sessionID string, eventJSON string) error {
	query := `
		INSERT INTO raw_events (session_id, event_json)
		VALUES (?, ?)
	`

	_, err := s.db.ExecContext(ctx, query, sessionID, eventJSON)
	if err != nil {
		return fmt.Errorf("failed to store raw event: %w", err)
	}
	return nil
}

// CreateApproval creates a new approval
func (s *SQLiteStore) CreateApproval(ctx context.Context, approval *Approval) error {
	// Validate status
	if !approval.Status.IsValid() {
		return fmt.Errorf("invalid approval status: %s", approval.Status)
	}

	query := `
		INSERT INTO approvals (
			id, run_id, session_id, status, created_at,
			tool_name, tool_input
		) VALUES (?, ?, ?, ?, ?, ?, ?)
	`

	_, err := s.db.ExecContext(ctx, query,
		approval.ID, approval.RunID, approval.SessionID, approval.Status.String(), approval.CreatedAt,
		approval.ToolName, string(approval.ToolInput),
	)
	if err != nil {
		return fmt.Errorf("failed to create approval: %w", err)
	}
	return nil
}

// GetApproval retrieves an approval by ID
func (s *SQLiteStore) GetApproval(ctx context.Context, id string) (*Approval, error) {
	query := `
		SELECT id, run_id, session_id, status, created_at, responded_at,
			tool_name, tool_input, comment
		FROM approvals WHERE id = ?
	`

	var approval Approval
	var respondedAt sql.NullTime
	var comment sql.NullString
	var statusStr string
	var toolInputStr string

	err := s.db.QueryRowContext(ctx, query, id).Scan(
		&approval.ID, &approval.RunID, &approval.SessionID, &statusStr,
		&approval.CreatedAt, &respondedAt,
		&approval.ToolName, &toolInputStr, &comment,
	)
	if err == sql.ErrNoRows {
		return nil, &NotFoundError{Type: "approval", ID: id}
	}
	if err != nil {
		return nil, fmt.Errorf("failed to get approval: %w", err)
	}

	// Convert status string to ApprovalStatus
	approval.Status = ApprovalStatus(statusStr)
	if !approval.Status.IsValid() {
		return nil, fmt.Errorf("invalid approval status in database: %s", statusStr)
	}

	// Handle nullable fields
	if respondedAt.Valid {
		approval.RespondedAt = &respondedAt.Time
	}
	approval.Comment = comment.String
	approval.ToolInput = json.RawMessage(toolInputStr)

	return &approval, nil
}

// GetPendingApprovals retrieves all pending approvals for a session
func (s *SQLiteStore) GetPendingApprovals(ctx context.Context, sessionID string) ([]*Approval, error) {
	query := `
		SELECT id, run_id, session_id, status, created_at, responded_at,
			tool_name, tool_input, comment
		FROM approvals
		WHERE session_id = ? AND status = ?
		ORDER BY created_at ASC
	`

	rows, err := s.db.QueryContext(ctx, query, sessionID, ApprovalStatusLocalPending.String())
	if err != nil {
		return nil, fmt.Errorf("failed to get pending approvals: %w", err)
	}
	defer func() { _ = rows.Close() }()

	var approvals []*Approval
	for rows.Next() {
		var approval Approval
		var respondedAt sql.NullTime
		var comment sql.NullString
		var statusStr string
		var toolInputStr string

		err := rows.Scan(
			&approval.ID, &approval.RunID, &approval.SessionID, &statusStr,
			&approval.CreatedAt, &respondedAt,
			&approval.ToolName, &toolInputStr, &comment,
		)
		if err != nil {
			return nil, fmt.Errorf("failed to scan approval: %w", err)
		}

		// Convert status string to ApprovalStatus
		approval.Status = ApprovalStatus(statusStr)
		if !approval.Status.IsValid() {
			return nil, fmt.Errorf("invalid approval status in database: %s", statusStr)
		}

		// Handle nullable fields
		if respondedAt.Valid {
			approval.RespondedAt = &respondedAt.Time
		}
		approval.Comment = comment.String
		approval.ToolInput = json.RawMessage(toolInputStr)

		approvals = append(approvals, &approval)
	}

	return approvals, nil
}

// UpdateApprovalResponse updates the status and comment of an approval
func (s *SQLiteStore) UpdateApprovalResponse(ctx context.Context, id string, status ApprovalStatus, comment string) error {
	// Validate status
	if !status.IsValid() {
		return fmt.Errorf("invalid approval status: %s", status)
	}

	// Check current status first
	approval, err := s.GetApproval(ctx, id)
	if err != nil {
		return err // This already returns proper error types
	}

	// Check if already decided
	if approval.Status != ApprovalStatusLocalPending {
		return &AlreadyDecidedError{ID: id, Status: approval.Status.String()}
	}

	query := `
		UPDATE approvals
		SET status = ?, comment = ?, responded_at = CURRENT_TIMESTAMP
		WHERE id = ? AND status = ?
	`

	result, err := s.db.ExecContext(ctx, query, status.String(), comment, id, ApprovalStatusLocalPending.String())
	if err != nil {
		return fmt.Errorf("failed to update approval response: %w", err)
	}

	rowsAffected, err := result.RowsAffected()
	if err != nil {
		return fmt.Errorf("failed to get rows affected: %w", err)
	}

	if rowsAffected == 0 {
		// This shouldn't happen since we checked above, but just in case
		return &NotFoundError{Type: "approval", ID: id}
	}

	return nil
}

// Helper function to convert MCP config to store format
func MCPServersFromConfig(sessionID string, config map[string]claudecode.MCPServer) ([]MCPServer, error) {
	// First, collect all server names and sort them for deterministic ordering
	names := make([]string, 0, len(config))
	for name := range config {
		names = append(names, name)
	}
	// Sort names to ensure consistent ordering
	sort.Strings(names)

	servers := make([]MCPServer, 0, len(config))
	for _, name := range names {
		server := config[name]
		argsJSON, err := json.Marshal(server.Args)
		if err != nil {
			return nil, fmt.Errorf("failed to marshal args: %w", err)
		}

		envJSON, err := json.Marshal(server.Env)
		if err != nil {
			return nil, fmt.Errorf("failed to marshal env: %w", err)
		}

		servers = append(servers, MCPServer{
			SessionID: sessionID,
			Name:      name,
			Command:   server.Command,
			ArgsJSON:  string(argsJSON),
			EnvJSON:   string(envJSON),
		})
	}
	return servers, nil
}

// CreateFileSnapshot stores a new file snapshot
func (s *SQLiteStore) CreateFileSnapshot(ctx context.Context, snapshot *FileSnapshot) error {
	_, err := s.db.ExecContext(ctx, `
		INSERT INTO file_snapshots (
			tool_id, session_id, file_path, content
		) VALUES (?, ?, ?, ?)
	`, snapshot.ToolID, snapshot.SessionID, snapshot.FilePath, snapshot.Content)
	return err
}

// GetFileSnapshots retrieves all snapshots for a session
func (s *SQLiteStore) GetFileSnapshots(ctx context.Context, sessionID string) ([]FileSnapshot, error) {
	rows, err := s.db.QueryContext(ctx, `
		SELECT id, tool_id, session_id, file_path, content, created_at
		FROM file_snapshots
		WHERE session_id = ?
		ORDER BY created_at DESC
	`, sessionID)
	if err != nil {
		return nil, err
	}
	defer func() { _ = rows.Close() }()

	var snapshots []FileSnapshot
	for rows.Next() {
		var s FileSnapshot
		if err := rows.Scan(&s.ID, &s.ToolID, &s.SessionID, &s.FilePath,
			&s.Content, &s.CreatedAt); err != nil {
			return nil, err
		}
		snapshots = append(snapshots, s)
	}
	return snapshots, rows.Err()
}

// GetSessionCount returns the total number of sessions
func (s *SQLiteStore) GetSessionCount(ctx context.Context) (int, error) {
	var count int
	err := s.db.QueryRowContext(ctx, "SELECT COUNT(*) FROM sessions").Scan(&count)
	return count, err
}

// GetApprovalCount returns the total number of approvals
func (s *SQLiteStore) GetApprovalCount(ctx context.Context) (int, error) {
	var count int
	err := s.db.QueryRowContext(ctx, "SELECT COUNT(*) FROM approvals").Scan(&count)
	return count, err
}

// GetEventCount returns the total number of conversation events
func (s *SQLiteStore) GetEventCount(ctx context.Context) (int, error) {
	var count int
	err := s.db.QueryRowContext(ctx, "SELECT COUNT(*) FROM conversation_events").Scan(&count)
	return count, err
}<|MERGE_RESOLUTION|>--- conflicted
+++ resolved
@@ -613,11 +613,93 @@
 		slog.Info("Migration 11 applied successfully")
 	}
 
-<<<<<<< HEAD
-	// Migration 12: Add proxy configuration columns for model customization
+	// Migration 12: Add model_id column for storing full model identifier
 	if currentVersion < 12 {
-		slog.Info("Applying migration 12: Add proxy configuration columns")
-
+		slog.Info("Applying migration 12: Add model_id column")
+
+		// Check if model_id column exists
+		var modelIdExists int
+		err := s.db.QueryRow(`
+			SELECT COUNT(*) FROM pragma_table_info('sessions') WHERE name = 'model_id'
+		`).Scan(&modelIdExists)
+		if err != nil {
+			return fmt.Errorf("failed to check for model_id column: %w", err)
+		}
+
+		if modelIdExists == 0 {
+			_, err = s.db.Exec(`
+				ALTER TABLE sessions
+				ADD COLUMN model_id TEXT
+			`)
+			if err != nil {
+				return fmt.Errorf("failed to add model_id column: %w", err)
+			}
+		}
+
+		// Record migration
+		_, err = s.db.Exec(`
+			INSERT INTO schema_version (version, description)
+			VALUES (12, 'Add model_id column for full model identifier')
+		`)
+		if err != nil {
+			return fmt.Errorf("failed to record migration 12: %w", err)
+		}
+
+		slog.Info("Migration 12 applied successfully")
+	}
+
+	// Migration 13: Add detailed token tracking fields
+	if currentVersion < 13 {
+		slog.Info("Applying migration 13: Add detailed token tracking fields")
+
+		// Check if columns already exist
+		columnChecks := []string{
+			"input_tokens",
+			"output_tokens",
+			"cache_creation_input_tokens",
+			"cache_read_input_tokens",
+			"effective_context_tokens",
+		}
+
+		for _, column := range columnChecks {
+			var columnExists int
+			err = s.db.QueryRow(`
+				SELECT COUNT(*) FROM pragma_table_info('sessions')
+				WHERE name = ?
+			`, column).Scan(&columnExists)
+			if err != nil {
+				return fmt.Errorf("failed to check %s column: %w", column, err)
+			}
+
+			// Only add column if it doesn't exist
+			if columnExists == 0 {
+				_, err = s.db.Exec(fmt.Sprintf(`
+					ALTER TABLE sessions
+					ADD COLUMN %s INTEGER
+				`, column))
+				if err != nil {
+					return fmt.Errorf("failed to add %s column: %w", column, err)
+				}
+			}
+		}
+
+		// Record migration
+		_, err = s.db.Exec(`
+			INSERT INTO schema_version (version, description)
+			VALUES (13, 'Add detailed token tracking fields (input, output, cache, effective context)')
+		`)
+		if err != nil {
+			return fmt.Errorf("failed to record migration 13: %w", err)
+		}
+
+		slog.Info("Migration 13 applied successfully")
+	}
+
+	// Migration 14: Add proxy configuration columns for model customization
+	if currentVersion < 14 {
+		slog.Info("Applying migration 14: Add proxy configuration columns")
+
+		// Check if columns already exist for idempotency
 		columnsToAdd := []struct {
 			name         string
 			sqlType      string
@@ -630,62 +712,10 @@
 		}
 
 		for _, col := range columnsToAdd {
-=======
-	// Migration 12: Add model_id column for storing full model identifier
-	if currentVersion < 12 {
-		slog.Info("Applying migration 12: Add model_id column")
-
-		// Check if model_id column exists
-		var modelIdExists int
-		err := s.db.QueryRow(`
-			SELECT COUNT(*) FROM pragma_table_info('sessions') WHERE name = 'model_id'
-		`).Scan(&modelIdExists)
-		if err != nil {
-			return fmt.Errorf("failed to check for model_id column: %w", err)
-		}
-
-		if modelIdExists == 0 {
-			_, err = s.db.Exec(`
-				ALTER TABLE sessions
-				ADD COLUMN model_id TEXT
-			`)
-			if err != nil {
-				return fmt.Errorf("failed to add model_id column: %w", err)
-			}
-		}
-
-		// Record migration
-		_, err = s.db.Exec(`
-			INSERT INTO schema_version (version, description)
-			VALUES (12, 'Add model_id column for full model identifier')
-		`)
-		if err != nil {
-			return fmt.Errorf("failed to record migration 12: %w", err)
-		}
-
-		slog.Info("Migration 12 applied successfully")
-	}
-
-	// Migration 13: Add detailed token tracking fields
-	if currentVersion < 13 {
-		slog.Info("Applying migration 13: Add detailed token tracking fields")
-
-		// Check if columns already exist
-		columnChecks := []string{
-			"input_tokens",
-			"output_tokens",
-			"cache_creation_input_tokens",
-			"cache_read_input_tokens",
-			"effective_context_tokens",
-		}
-
-		for _, column := range columnChecks {
->>>>>>> 97abfc7c
 			var columnExists int
 			err = s.db.QueryRow(`
 				SELECT COUNT(*) FROM pragma_table_info('sessions')
 				WHERE name = ?
-<<<<<<< HEAD
 			`, col.name).Scan(&columnExists)
 			if err != nil {
 				return fmt.Errorf("failed to check column %s: %w", col.name, err)
@@ -698,21 +728,6 @@
 				`, col.name, col.sqlType, col.defaultValue))
 				if err != nil {
 					return fmt.Errorf("failed to add column %s: %w", col.name, err)
-=======
-			`, column).Scan(&columnExists)
-			if err != nil {
-				return fmt.Errorf("failed to check %s column: %w", column, err)
-			}
-
-			// Only add column if it doesn't exist
-			if columnExists == 0 {
-				_, err = s.db.Exec(fmt.Sprintf(`
-					ALTER TABLE sessions
-					ADD COLUMN %s INTEGER
-				`, column))
-				if err != nil {
-					return fmt.Errorf("failed to add %s column: %w", column, err)
->>>>>>> 97abfc7c
 				}
 			}
 		}
@@ -720,23 +735,13 @@
 		// Record migration
 		_, err = s.db.Exec(`
 			INSERT INTO schema_version (version, description)
-<<<<<<< HEAD
-			VALUES (12, 'Add proxy configuration columns for model customization')
+			VALUES (14, 'Add proxy configuration columns for model customization')
 		`)
 		if err != nil {
-			return fmt.Errorf("failed to record migration 12: %w", err)
-		}
-
-		slog.Info("Migration 12 applied successfully")
-=======
-			VALUES (13, 'Add detailed token tracking fields (input, output, cache, effective context)')
-		`)
-		if err != nil {
-			return fmt.Errorf("failed to record migration 13: %w", err)
-		}
-
-		slog.Info("Migration 13 applied successfully")
->>>>>>> 97abfc7c
+			return fmt.Errorf("failed to record migration 14: %w", err)
+		}
+
+		slog.Info("Migration 14 applied successfully")
 	}
 
 	return nil
@@ -754,14 +759,9 @@
 			id, run_id, claude_session_id, parent_session_id,
 			query, summary, title, model, model_id, working_dir, max_turns, system_prompt, append_system_prompt, custom_instructions,
 			permission_prompt_tool, allowed_tools, disallowed_tools,
-<<<<<<< HEAD
 			status, created_at, last_activity_at, auto_accept_edits, archived, dangerously_skip_permissions, dangerously_skip_permissions_expires_at,
 			proxy_enabled, proxy_base_url, proxy_model_override, proxy_api_key
-		) VALUES (?, ?, ?, ?, ?, ?, ?, ?, ?, ?, ?, ?, ?, ?, ?, ?, ?, ?, ?, ?, ?, ?, ?, ?, ?, ?, ?)
-=======
-			status, created_at, last_activity_at, auto_accept_edits, archived, dangerously_skip_permissions, dangerously_skip_permissions_expires_at
-		) VALUES (?, ?, ?, ?, ?, ?, ?, ?, ?, ?, ?, ?, ?, ?, ?, ?, ?, ?, ?, ?, ?, ?, ?, ?)
->>>>>>> 97abfc7c
+		) VALUES (?, ?, ?, ?, ?, ?, ?, ?, ?, ?, ?, ?, ?, ?, ?, ?, ?, ?, ?, ?, ?, ?, ?, ?, ?, ?, ?, ?)
 	`
 
 	_, err := s.db.ExecContext(ctx, query,
@@ -912,15 +912,10 @@
 			query, summary, title, model, model_id, working_dir, max_turns, system_prompt, append_system_prompt, custom_instructions,
 			permission_prompt_tool, allowed_tools, disallowed_tools,
 			status, created_at, last_activity_at, completed_at,
-<<<<<<< HEAD
-			cost_usd, total_tokens, duration_ms, num_turns, result_content, error_message, auto_accept_edits, archived,
+			cost_usd, input_tokens, output_tokens, cache_creation_input_tokens, cache_read_input_tokens, effective_context_tokens,
+			duration_ms, num_turns, result_content, error_message, auto_accept_edits, archived,
 			dangerously_skip_permissions, dangerously_skip_permissions_expires_at,
 			proxy_enabled, proxy_base_url, proxy_model_override, proxy_api_key
-=======
-			cost_usd, input_tokens, output_tokens, cache_creation_input_tokens, cache_read_input_tokens, effective_context_tokens,
-			duration_ms, num_turns, result_content, error_message, auto_accept_edits, archived,
-			dangerously_skip_permissions, dangerously_skip_permissions_expires_at
->>>>>>> 97abfc7c
 		FROM sessions WHERE id = ?
 	`
 
@@ -1014,12 +1009,6 @@
 		session.DangerouslySkipPermissionsExpiresAt = &dangerouslySkipPermissionsExpiresAt.Time
 	}
 
-	// Handle proxy fields
-	session.ProxyEnabled = proxyEnabled.Valid && proxyEnabled.Bool
-	session.ProxyBaseURL = proxyBaseURL.String
-	session.ProxyModelOverride = proxyModelOverride.String
-	session.ProxyAPIKey = proxyAPIKey.String
-
 	return &session, nil
 }
 
@@ -1030,15 +1019,10 @@
 			query, summary, title, model, model_id, working_dir, max_turns, system_prompt, append_system_prompt, custom_instructions,
 			permission_prompt_tool, allowed_tools, disallowed_tools,
 			status, created_at, last_activity_at, completed_at,
-<<<<<<< HEAD
-			cost_usd, total_tokens, duration_ms, num_turns, result_content, error_message, auto_accept_edits, archived,
+			cost_usd, input_tokens, output_tokens, cache_creation_input_tokens, cache_read_input_tokens, effective_context_tokens,
+			duration_ms, num_turns, result_content, error_message, auto_accept_edits, archived,
 			dangerously_skip_permissions, dangerously_skip_permissions_expires_at,
 			proxy_enabled, proxy_base_url, proxy_model_override, proxy_api_key
-=======
-			cost_usd, input_tokens, output_tokens, cache_creation_input_tokens, cache_read_input_tokens, effective_context_tokens,
-			duration_ms, num_turns, result_content, error_message, auto_accept_edits, archived,
-			dangerously_skip_permissions, dangerously_skip_permissions_expires_at
->>>>>>> 97abfc7c
 		FROM sessions
 		WHERE run_id = ?
 	`
@@ -1151,7 +1135,8 @@
 			status, created_at, last_activity_at, completed_at,
 			cost_usd, input_tokens, output_tokens, cache_creation_input_tokens, cache_read_input_tokens, effective_context_tokens,
 		duration_ms, num_turns, result_content, error_message, auto_accept_edits, archived,
-			dangerously_skip_permissions, dangerously_skip_permissions_expires_at
+			dangerously_skip_permissions, dangerously_skip_permissions_expires_at,
+			proxy_enabled, proxy_base_url, proxy_model_override, proxy_api_key
 		FROM sessions
 		ORDER BY last_activity_at DESC
 	`
@@ -1174,6 +1159,8 @@
 		var resultContent, errorMessage sql.NullString
 		var archived sql.NullBool
 		var dangerouslySkipPermissionsExpiresAt sql.NullTime
+		var proxyEnabled sql.NullBool
+		var proxyBaseURL, proxyModelOverride, proxyAPIKey sql.NullString
 
 		err := rows.Scan(
 			&session.ID, &session.RunID, &claudeSessionID, &parentSessionID,
@@ -1184,6 +1171,7 @@
 			&costUSD, &inputTokens, &outputTokens, &cacheCreationInputTokens, &cacheReadInputTokens, &effectiveContextTokens,
 			&durationMS, &numTurns, &resultContent, &errorMessage, &session.AutoAcceptEdits,
 			&archived, &session.DangerouslySkipPermissions, &dangerouslySkipPermissionsExpiresAt,
+			&proxyEnabled, &proxyBaseURL, &proxyModelOverride, &proxyAPIKey,
 		)
 		if err != nil {
 			return nil, fmt.Errorf("failed to scan session: %w", err)
@@ -1250,6 +1238,12 @@
 			session.DangerouslySkipPermissionsExpiresAt = &dangerouslySkipPermissionsExpiresAt.Time
 		}
 
+		// Handle proxy fields
+		session.ProxyEnabled = proxyEnabled.Valid && proxyEnabled.Bool
+		session.ProxyBaseURL = proxyBaseURL.String
+		session.ProxyModelOverride = proxyModelOverride.String
+		session.ProxyAPIKey = proxyAPIKey.String
+
 		sessions = append(sessions, &session)
 	}
 
@@ -1266,7 +1260,8 @@
 			status, created_at, last_activity_at, completed_at,
 			cost_usd, input_tokens, output_tokens, cache_creation_input_tokens, cache_read_input_tokens, effective_context_tokens,
 		duration_ms, num_turns, result_content, error_message, auto_accept_edits, archived,
-			dangerously_skip_permissions, dangerously_skip_permissions_expires_at
+			dangerously_skip_permissions, dangerously_skip_permissions_expires_at,
+			proxy_enabled, proxy_base_url, proxy_model_override, proxy_api_key
 		FROM sessions
 		WHERE dangerously_skip_permissions = 1
 			AND dangerously_skip_permissions_expires_at IS NOT NULL
@@ -1293,6 +1288,8 @@
 		var resultContent, errorMessage sql.NullString
 		var archived sql.NullBool
 		var dangerouslySkipPermissionsExpiresAt sql.NullTime
+		var proxyEnabled sql.NullBool
+		var proxyBaseURL, proxyModelOverride, proxyAPIKey sql.NullString
 
 		err := rows.Scan(
 			&session.ID, &session.RunID, &claudeSessionID, &parentSessionID,
@@ -1303,6 +1300,7 @@
 			&costUSD, &inputTokens, &outputTokens, &cacheCreationInputTokens, &cacheReadInputTokens, &effectiveContextTokens,
 			&durationMS, &numTurns, &resultContent, &errorMessage, &session.AutoAcceptEdits,
 			&archived, &session.DangerouslySkipPermissions, &dangerouslySkipPermissionsExpiresAt,
+			&proxyEnabled, &proxyBaseURL, &proxyModelOverride, &proxyAPIKey,
 		)
 		if err != nil {
 			return nil, fmt.Errorf("failed to scan session: %w", err)
@@ -1369,6 +1367,12 @@
 			session.DangerouslySkipPermissionsExpiresAt = &dangerouslySkipPermissionsExpiresAt.Time
 		}
 
+		// Handle proxy fields
+		session.ProxyEnabled = proxyEnabled.Valid && proxyEnabled.Bool
+		session.ProxyBaseURL = proxyBaseURL.String
+		session.ProxyModelOverride = proxyModelOverride.String
+		session.ProxyAPIKey = proxyAPIKey.String
+
 		sessions = append(sessions, &session)
 	}
 
