--- conflicted
+++ resolved
@@ -8,11 +8,8 @@
   | 'high-contrast'
   | 'framer-dark'
   | 'framer-light'
-<<<<<<< HEAD
-=======
   | 'gruvbox-dark'
   | 'gruvbox-light'
->>>>>>> 24b5bd75
 
 interface ThemeContextType {
   theme: Theme
