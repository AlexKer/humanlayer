--- conflicted
+++ resolved
@@ -48,13 +48,8 @@
     if (!fileSnapshot?.content) {
       // If no snapshot, create a simplified diff from the edits themselves
       return {
-<<<<<<< HEAD
-        oldContent: edits.map(e => e.old_string).join('\n...\n'),
-        newContent: edits.map(e => e.new_string).join('\n...\n'),
-=======
-        oldContent: toolInput.edits.map(e => e.old_string || '').join('\n...\n'),
-        newContent: toolInput.edits.map(e => e.new_string || '').join('\n...\n'),
->>>>>>> 089167ed
+        oldContent: edits.map(e => e.old_string || '').join('\n...\n'),
+        newContent: edits.map(e => e.new_string || '').join('\n...\n'),
       }
     }
 
