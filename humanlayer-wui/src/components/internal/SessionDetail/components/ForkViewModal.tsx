--- conflicted
+++ resolved
@@ -469,13 +469,6 @@
   sessionStatus,
   onArchiveOnForkChange,
 }: ForkViewModalProps) {
-<<<<<<< HEAD
-  // Steal all hotkey scopes IMMEDIATELY when modal opens - must happen before Dialog renders
-  // This prevents alt+a from reaching SessionDetail during the render gap
-  useStealHotkeyScope(ForkViewModalHotkeysScope, isOpen)
-
-=======
->>>>>>> 746df017
   return (
     <HotkeyScopeBoundary
       scope={HOTKEY_SCOPES.FORK_MODAL}
