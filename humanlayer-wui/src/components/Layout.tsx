import { useState, useEffect } from 'react'
import { Outlet, useLocation, useNavigate } from 'react-router-dom'
import { useHotkeys } from 'react-hotkeys-hook'
import { register } from '@tauri-apps/plugin-global-shortcut'
import { invoke } from '@tauri-apps/api/core'
import { listen } from '@tauri-apps/api/event'
import { toast } from 'sonner'
import { windowStateService } from '@/services/WindowStateService'
import {
  ApprovalResolvedEventData,
  ApprovalStatus,
  daemonClient,
  NewApprovalEventData,
  SessionSettingsChangedEventData,
  SessionSettingsChangeReason,
  SessionStatus,
  SessionStatusChangedEventData,
  ViewMode,
} from '@/lib/daemon'
import { Button } from '@/components/ui/button'
import { ThemeSelector } from '@/components/ThemeSelector'
import { HotkeyPanel } from '@/components/HotkeyPanel'
import { Breadcrumbs } from '@/components/Breadcrumbs'
import { SettingsDialog } from '@/components/SettingsDialog'
import { OptInTelemetryModal } from '@/components/OptInTelemetryModal'
import { SessionLauncher } from '@/components/SessionLauncher'
import { useSessionLauncherHotkeys } from '@/hooks/useSessionLauncher'
import { useDaemonConnection } from '@/hooks/useDaemonConnection'
import { useStore } from '@/AppStore'
import { useSessionSubscriptions } from '@/hooks/useSubscriptions'
import { notificationService, type NotificationOptions } from '@/services/NotificationService'
import { useTheme } from '@/contexts/ThemeContext'
import { formatMcpToolName, getSessionNotificationText } from '@/utils/formatting'
import { Tooltip, TooltipContent, TooltipTrigger } from '@/components/ui/tooltip'
import { MessageCircle, Bug, HelpCircle, Settings, AlertCircle, RefreshCw } from 'lucide-react'
import { openUrl } from '@tauri-apps/plugin-opener'
import { DebugPanel } from '@/components/DebugPanel'
import { notifyLogLocation } from '@/lib/log-notification'
import '@/App.css'
import { logger } from '@/lib/logging'
import { DangerousSkipPermissionsMonitor } from '@/components/DangerousSkipPermissionsMonitor'
import { KeyboardShortcut } from '@/components/HotkeyPanel'
import { DvdScreensaver } from '@/components/DvdScreensaver'
import { TestErrorTrigger } from '@/components/TestErrorTrigger'
import { CodeLayerToaster } from '@/components/internal/CodeLayerToaster'
import { useDebugStore } from '@/stores/useDebugStore'
import { HOTKEY_SCOPES } from '@/hooks/hotkeys/scopes'

export function Layout() {
  const [approvals, setApprovals] = useState<any[]>([])
  const [activeSessionId] = useState<string | null>(null)
  const { setTheme } = useTheme()
  const [isDebugPanelOpen, setIsDebugPanelOpen] = useState(false)
  const [hasShownUnhealthyDialog, setHasShownUnhealthyDialog] = useState(false)
  const location = useLocation()
  const navigate = useNavigate()
  const isSettingsDialogOpen = useStore(state => state.isSettingsDialogOpen)
  const setSettingsDialogOpen = useStore(state => state.setSettingsDialogOpen)
  const [showTelemetryModal, setShowTelemetryModal] = useState(false)

  // Use the daemon connection hook for all connection management
  const { connected, connecting, version, healthStatus, connect, checkHealth } = useDaemonConnection()

  // Hotkey panel state from store
  const { isHotkeyPanelOpen, setHotkeyPanelOpen } = useStore()

<<<<<<< HEAD
  // Session launcher hotkeys
  const { handleKeyDown } = useSessionLauncherHotkeys()
=======
  // Session launcher state
  const { isOpen, close } = useSessionLauncher()
  // Initialize hotkeys (they're now handled via useHotkeys in the hook)
  useSessionLauncherHotkeys()
>>>>>>> 746df017

  // Debug store state
  const showDevUrl = useDebugStore(state => state.showDevUrl)

  /*
    react-hotkeys-hook had some trouble doing adding this shortcut,
    I suspect because it overlaps typical browser behavior, so for now just using
    a global event listener
  */
  useEffect(() => {
    const backForwardHandler = (e: KeyboardEvent) => {
      if (e.metaKey && e.code === 'BracketLeft') {
        e.preventDefault()
        navigate(-1)
      } else if (e.metaKey && e.code === 'BracketRight') {
        e.preventDefault()
        navigate(1)
      }
    }

    window.addEventListener('keydown', backForwardHandler)
    return () => window.removeEventListener('keydown', backForwardHandler)
  }, [])

  // Initialize window state service for main window only
  useEffect(() => {
    // Only initialize for main window, not quick-launcher
    if (window.location.hash !== '#/quick-launcher') {
      windowStateService.initialize()
    }

    return () => {
      windowStateService.destroy()
    }
  }, [])

  // Secret hotkey for launch theme
  useHotkeys(
    'meta+shift+y, ctrl+shift+y',
    () => {
      setTheme('launch')
    },
    {
      scopes: [HOTKEY_SCOPES.ROOT],
    },
  )

  // Settings dialog hotkey
  // TODO: We should bump this to "cmd+," later on
  // There's some pain associated with doing this with MenuBuilder in Tauri, so saving for later
  useHotkeys(
    'meta+shift+s, ctrl+shift+s',
    () => {
      setSettingsDialogOpen(!isSettingsDialogOpen)
    },
    {
      scopes: [HOTKEY_SCOPES.ROOT],
      enableOnFormTags: true,
    },
  )

  // Jump to most recent approval hotkey
  useHotkeys(
    'meta+shift+j, ctrl+shift+j',
    async () => {
      try {
        // Get all visible toasts
        // @ts-ignore - getToasts might not be in type definitions
        const visibleToasts = toast.getToasts ? toast.getToasts() : []
        const approvalToasts = visibleToasts.filter(
          t => typeof t.id === 'string' && t.id.startsWith('approval_required:'),
        )

        let targetApproval: { id: string; sessionId: string } | null = null

        // If there are visible approval toasts, jump to the most recent one
        if (approvalToasts.length > 0) {
          // Toast IDs format: approval_required:${approvalId}
          // Pick the last toast in the array (most recent)
          const mostRecentToast = approvalToasts[approvalToasts.length - 1]
          const toastIdParts = (mostRecentToast.id as string).split(':')
          const approvalId = toastIdParts[1]

          // Find which session this approval belongs to
          const sessions = await daemonClient.listSessions()
          for (const session of sessions) {
            try {
              const conversation = await daemonClient.getConversation({ session_id: session.id })
              const approval = conversation.find(
                event =>
                  event.approvalStatus === ApprovalStatus.Pending && event.approvalId === approvalId,
              )
              if (approval) {
                targetApproval = { id: approvalId, sessionId: session.id }
                break
              }
            } catch {
              // Silent failure for sessions we can't fetch
            }
          }
        } else {
          // No visible toasts, fall back to fetching all approvals from daemon
          const sessions = await daemonClient.listSessions()

          // Collect all pending approvals from all sessions
          const pendingApprovals: Array<{
            id: string
            sessionId: string
            createdAt: string
          }> = []

          for (const session of sessions) {
            try {
              const conversation = await daemonClient.getConversation({ session_id: session.id })
              const sessionPendingApprovals = conversation
                .filter(event => event.approvalStatus === ApprovalStatus.Pending && event.approvalId)
                .map(event => ({
                  id: event.approvalId!,
                  sessionId: session.id,
                  createdAt: event.createdAt ? event.createdAt.toISOString() : new Date().toISOString(),
                }))

              pendingApprovals.push(...sessionPendingApprovals)
            } catch {
              // Silent failure for sessions we can't fetch
            }
          }

          if (pendingApprovals.length > 0) {
            // Sort by createdAt timestamp (newest first)
            const sortedApprovals = [...pendingApprovals].sort((a, b) => {
              const timeA = new Date(a.createdAt).getTime()
              const timeB = new Date(b.createdAt).getTime()
              return timeB - timeA // Descending order (newest first)
            })
            targetApproval = sortedApprovals[0]
          }
        }

        if (!targetApproval) {
          toast.error('No pending approvals')
          return
        }

        // Dismiss toast if it exists
        const toastId = `approval_required:${targetApproval.id}`
        if (visibleToasts.some(t => t.id === toastId)) {
          toast.dismiss(toastId)
        }

        // Navigate to the session with approval parameter
        navigate(`/sessions/${targetApproval.sessionId}?approval=${targetApproval.id}`)
      } catch (error) {
        console.error('Failed to jump to approval:', error)
        toast.error('Failed to fetch approvals')
      }
    },
    {
      scopes: [HOTKEY_SCOPES.ROOT],
      enableOnFormTags: false,
      preventDefault: true,
    },
    [navigate],
  )

  // Get store actions
  const updateSession = useStore(state => state.updateSession)
  const updateSessionStatus = useStore(state => state.updateSessionStatus)
  const fetchUserSettings = useStore(state => state.fetchUserSettings)
  const userSettings = useStore(state => state.userSettings)

  // Fetch user settings when connected
  useEffect(() => {
    if (connected) {
      fetchUserSettings()
    }
  }, [connected, fetchUserSettings])

  // Auto-open settings on first unhealthy detection
  useEffect(() => {
    if (connected && healthStatus === 'degraded' && !hasShownUnhealthyDialog) {
      setSettingsDialogOpen(true)
      setHasShownUnhealthyDialog(true)
    }
  }, [connected, healthStatus, hasShownUnhealthyDialog, setSettingsDialogOpen])

  // Show telemetry modal on first run
  useEffect(() => {
    if (connected && userSettings !== null) {
      const OPT_IN_KEY = 'telemetry-opt-in-seen'
      // Show modal on first connection if user hasn't chosen yet
      const hasSeenDialog = localStorage.getItem(OPT_IN_KEY) === 'true'
      if (
        !hasSeenDialog &&
        (userSettings.optInTelemetry === undefined || userSettings.optInTelemetry === false)
      ) {
        setShowTelemetryModal(true)
        localStorage.setItem(OPT_IN_KEY, 'true')
      }
    }
  }, [connected, userSettings])
  const refreshActiveSessionConversation = useStore(state => state.refreshActiveSessionConversation)
  const clearNotificationsForSession = useStore(state => state.clearNotificationsForSession)
  const wasRecentlyNavigatedFrom = useStore(state => state.wasRecentlyNavigatedFrom)
  const addNotifiedItem = useStore(state => state.addNotifiedItem)
  const isItemNotified = useStore(state => state.isItemNotified)
  const addRecentResolvedApprovalToCache = useStore(state => state.addRecentResolvedApprovalToCache)
  const isRecentResolvedApproval = useStore(state => state.isRecentResolvedApproval)
  const setActiveSessionDetail = useStore(state => state.setActiveSessionDetail)
  const updateActiveSessionDetail = useStore(state => state.updateActiveSessionDetail)

  // Set up single SSE subscription for all events
  useSessionSubscriptions(connected, {
    onSessionStatusChanged: async (data: SessionStatusChangedEventData) => {
      logger.log('useSessionSubscriptions.onSessionStatusChanged', Date.now(), data)
      const { session_id, new_status: nextStatus } = data
      const targetSession = useStore.getState().sessions.find(s => s.id === session_id)
      const previousStatus = targetSession?.status
      const sessionResponse = await daemonClient.getSessionState(data.session_id)
      const session = sessionResponse.session

      // Always update the session in the sessions list
      // Use updateSession (not updateSessionOptimistic) since this is data FROM the server
      useStore.getState().updateSession(session_id, session)

      // Update active session detail if this is the currently viewed session
      const activeSessionId = useStore.getState().activeSessionDetail?.session?.id
      if (activeSessionId === session_id) {
        updateActiveSessionDetail(session)
      }

      if (!nextStatus) {
        logger.warn('useSessionSubscriptions.onSessionStatusChanged: nextStatus is undefined', data)
        return
      }

      // Clear notifications if session is no longer waiting_input
      if (nextStatus !== undefined && nextStatus !== SessionStatus.WaitingInput) {
        clearNotificationsForSession(session_id)
      }

      // Completed or Failed, but not in series
      if (
        (previousStatus !== SessionStatus.Completed && nextStatus === SessionStatus.Completed) ||
        (previousStatus !== SessionStatus.Failed && nextStatus === SessionStatus.Failed)
      ) {
        logger.log(
          `Session ${data.session_id} completed. Previous status: ${previousStatus}, checking navigation tracking...`,
        )

        if (wasRecentlyNavigatedFrom(data.session_id)) {
          logger.log(
            `Suppressing completion notification for recently navigated session ${data.session_id}`,
          )
          return
        }

        try {
          const sessionText = getSessionNotificationText(session)

          let notificationOptions: NotificationOptions = {
            type: 'session_completed',
            title: `Session Completed (${data.session_id.slice(0, 8)})`,
            body: `Completed: ${sessionText}`,
            metadata: {
              sessionId: data.session_id,
              model: session.model,
            },
            // Don't make this sticky - let it auto-dismiss
            duration: undefined,
          }

          if (nextStatus === SessionStatus.Failed) {
            notificationOptions.type = 'session_failed'
            notificationOptions.title = `Session Failed (${data.session_id.slice(0, 8)})`
            notificationOptions.body = session.errorMessage || `Failed: ${sessionText}`
            notificationOptions.priority = 'high'
          }

          await notificationService.notify(notificationOptions)
        } catch (error) {
          logger.error('Failed to show completion notification:', error)
        }
      }

      // Update the full session data, not just the status
      // This ensures token counts and other fields are preserved
      if (session) {
        updateSession(session_id, {
          ...session,
          status: nextStatus,
        })
      } else {
        // Fallback to just updating status if we couldn't fetch the session
        updateSessionStatus(session_id, nextStatus)
      }

      await refreshActiveSessionConversation(session_id)
    },
    onNewApproval: async (data: NewApprovalEventData) => {
      logger.log('useSessionSubscriptions.onNewApproval', Date.now(), data)
      const { approval_id: approvalId, session_id: sessionId, tool_name: toolName } = data

      if (!approvalId || !sessionId) {
        logger.error('Invalid approval event data:', data)
        return
      }

      const conversation = await daemonClient.getConversation({ session_id: sessionId })
      const approval = conversation.find(
        event => event.approvalStatus === ApprovalStatus.Pending && event.approvalId === approvalId,
      )

      if (!approval) {
        return
      }

      const toolInputJson = approval.toolInputJson

      console.log('approval', approval)

      const notificationId = `approval_required:${sessionId}:${approvalId}`
      if (isItemNotified(notificationId)) {
        return
      }

      // Wait a brief moment to see if an approval_resolved event follows immediately
      // This handles auto-approved cases where both events fire in quick succession
      await new Promise(resolve => setTimeout(resolve, 100))

      // // Check if this approval was already resolved (auto-approved)
      if (isRecentResolvedApproval(approvalId)) {
        console.log('Skipping notification for auto-approved item', { sessionId, approvalId })
        return
      }

      // Format tool name if it's an MCP tool
      const displayToolName = toolName.startsWith('mcp__') ? formatMcpToolName(toolName) : toolName

      try {
        const sessionState = await daemonClient.getSessionState(sessionId)
        const model = sessionState.session?.model || 'AI Agent'
        const sessionTitle = sessionState.session?.title || sessionState.session?.summary

        await notificationService.notifyApprovalRequired(
          sessionId,
          approvalId,
          displayToolName,
          toolInputJson || '',
          model,
          sessionTitle,
        )
        addNotifiedItem(notificationId)
      } catch (error) {
        logger.error(`Failed to get session state for ${sessionId}:`, error)
        // Still show notification with limited info
        await notificationService.notifyApprovalRequired(
          sessionId,
          approvalId,
          displayToolName,
          toolInputJson || '',
          'AI Agent',
          undefined, // No session title available
        )
        addNotifiedItem(notificationId)
      }

      updateSessionStatus(sessionId, SessionStatus.WaitingInput)
      await refreshActiveSessionConversation(sessionId)
    },
    onApprovalResolved: async (data: ApprovalResolvedEventData) => {
      logger.log('useSessionSubscriptions.onApprovalResolved', Date.now(), data)
      addRecentResolvedApprovalToCache(data.approval_id)
      updateSessionStatus(data.session_id, SessionStatus.Running)
      await refreshActiveSessionConversation(data.session_id)
      notificationService.clearNotificationByApprovalId(data.approval_id)
    },
    // CODEREVIEW: Why did this previously exist? Sundeep wants to talk about this do not merge.
    onSessionSettingsChanged: async (data: SessionSettingsChangedEventData) => {
      logger.log('useSessionSubscriptions.onSessionSettingsChanged', data)

      // Check if this is an expiry event from the server
      if (
        data.reason === SessionSettingsChangeReason.EXPIRED &&
        data.dangerously_skip_permissions === false
      ) {
        logger.debug('Server disabled expired dangerous skip permissions', {
          sessionId: data.session_id,
          expiredAt: data.expired_at,
        })
      }

      const updates: Record<string, any> = {}

      if (data.auto_accept_edits !== undefined) {
        updates.autoAcceptEdits = data.auto_accept_edits
      }

      if (data.dangerously_skip_permissions !== undefined) {
        updates.dangerouslySkipPermissions = data.dangerously_skip_permissions

        // Calculate expiry time if timeout provided
        if (data.dangerously_skip_permissions && data.dangerously_skip_permissions_timeout_ms) {
          const expiresAt = new Date(Date.now() + data.dangerously_skip_permissions_timeout_ms)
          updates.dangerouslySkipPermissionsExpiresAt = expiresAt
        } else if (!data.dangerously_skip_permissions) {
          updates.dangerouslySkipPermissionsExpiresAt = undefined
        }
      }

      updateSession(data.session_id, updates)

      // Show notification
      if (notificationService) {
        const title = data.dangerously_skip_permissions
          ? 'Bypassing permissions enabled'
          : data.auto_accept_edits
            ? 'Auto-accept edits enabled'
            : 'Auto-accept disabled'

        notificationService.notify({
          type: 'settings_changed',
          title,
          body: data.dangerously_skip_permissions
            ? 'ALL tools will be automatically approved'
            : data.auto_accept_edits
              ? 'Edit, Write, and MultiEdit tools will be automatically approved'
              : 'All tools require manual approval',
          metadata: { sessionId: data.session_id },
        })
      }
    },
  })

  // Root hotkey for toggling hotkey panel
  useHotkeys(
    '?',
    () => {
      setHotkeyPanelOpen(!isHotkeyPanelOpen)
    },
    {
      scopes: [HOTKEY_SCOPES.ROOT],
      useKey: true,
      preventDefault: true,
    },
  )

  // Navigation shortcuts - 'gs' for sessions (normal view), 'ge' for archived
<<<<<<< HEAD
  // Check if any modal is open to prevent shortcuts during modal interactions
  const isAnyModalOpen = () => {
    return isSettingsDialogOpen || isHotkeyPanelOpen || showTelemetryModal || isDebugPanelOpen
  }
=======
  // Note: Root scope hotkeys are now automatically disabled when modals open
>>>>>>> 746df017

  // G+S - Go to sessions (normal view)
  useHotkeys(
    'g>s',
    e => {
      console.log('[Layout] g>s fired')
      e.stopPropagation()
<<<<<<< HEAD
      if (!isAnyModalOpen()) {
        // Navigate to sessions (normal view)
        if (useStore.getState().getViewMode() !== ViewMode.Normal) {
          useStore.getState().setViewMode(ViewMode.Normal)
        }
        navigate('/')
=======
      // Navigate to sessions (normal view)
      if (useStore.getState().viewMode !== ViewMode.Normal) {
        useStore.getState().setViewMode(ViewMode.Normal)
>>>>>>> 746df017
      }
      navigate('/')
    },
    {
      scopes: [HOTKEY_SCOPES.ROOT],
      preventDefault: true,
      enableOnFormTags: false,
    },
  )

  // G+E - Go to archived sessions
  useHotkeys(
    'g>e',
    e => {
      console.log('[Layout] g>e fired')
      e.stopPropagation()
<<<<<<< HEAD
      if (!isAnyModalOpen()) {
        // Navigate to archived sessions
        if (useStore.getState().getViewMode() !== ViewMode.Archived) {
          useStore.getState().setViewMode(ViewMode.Archived)
        }
        navigate('/')
=======
      // Navigate to archived sessions
      if (useStore.getState().viewMode !== ViewMode.Archived) {
        useStore.getState().setViewMode(ViewMode.Archived)
>>>>>>> 746df017
      }
      navigate('/')
    },
    {
      scopes: [HOTKEY_SCOPES.ROOT],
      preventDefault: true,
      enableOnFormTags: false,
    },
  )

  // G+I - Go to inbox/sessions (alias for g>s)
  useHotkeys(
    'g>i',
    e => {
      console.log('[Layout] g>i fired (alias for g>s)')
      e.stopPropagation()
<<<<<<< HEAD
      if (!isAnyModalOpen()) {
        // Navigate to sessions (normal view)
        if (useStore.getState().getViewMode() !== ViewMode.Normal) {
          useStore.getState().setViewMode(ViewMode.Normal)
        }
        navigate('/')
=======
      // Navigate to sessions (normal view)
      if (useStore.getState().viewMode !== ViewMode.Normal) {
        useStore.getState().setViewMode(ViewMode.Normal)
>>>>>>> 746df017
      }
      navigate('/')
    },
    {
      scopes: [HOTKEY_SCOPES.ROOT],
      preventDefault: true,
      enableOnFormTags: false,
    },
  )

  // Global hotkey for feedback
  // Don't specify scopes to make it work globally (defaults to wildcard '*')
  useHotkeys(
    'meta+shift+f, ctrl+shift+f',
    async () => {
      try {
        await openUrl(
          'https://github.com/humanlayer/humanlayer/issues/new?title=Feedback%20on%20CodeLayer&body=%23%23%23%20Problem%20to%20solve%20%2F%20Expected%20Behavior%0A%0A%0A%23%23%23%20Proposed%20solution',
        )
      } catch (error) {
        logger.error('Failed to open feedback URL:', error)
      }
    },
    {
      // No scopes specified - works in wildcard scope
      enabled: true,
      preventDefault: true,
    },
  )

  // Prevent escape key from exiting full screen
  // Might be worth guarding this specifically in macOS
  // down-the-road
  useHotkeys(
    'escape',
    () => {
      // console.log('escape!', ev);
    },
    {
      enableOnFormTags: true,
      preventDefault: true,
    },
  )

  // Load sessions when connected
  useEffect(() => {
    if (connected) {
      loadSessions()
    }
  }, [connected])

  // Refresh sessions on window focus
  useEffect(() => {
    const handleFocus = () => {
      if (connected) {
        loadSessions()
      }
    }

    window.addEventListener('focus', handleFocus)
    return () => window.removeEventListener('focus', handleFocus)
  }, [connected])

  // Refresh sessions when a new session is created
  useEffect(() => {
    const handleSessionCreated = () => {
      if (connected) {
        loadSessions()
      }
    }

    window.addEventListener('session-created', handleSessionCreated)
    return () => window.removeEventListener('session-created', handleSessionCreated)
  }, [connected])

  // Global hotkey handler is now handled via useHotkeys in useSessionLauncherHotkeys

  // Notify about log location on startup (production only)
  useEffect(() => {
    if (!import.meta.env.DEV) {
      notifyLogLocation()
    }
  }, [])

  // Register global shortcut as backup (Rust is primary)
  useEffect(() => {
    register('CommandOrControl+Shift+H', async event => {
      if (event.state === 'Pressed') {
        await invoke('show_quick_launcher')
      }
    }).catch(error => {
      logger.debug('Global shortcut registration handled by Rust:', error)
    })
  }, [])

  // Listen for events from quick launcher window
  useEffect(() => {
    const handleSessionCreated = async (payload: { sessionId: string }) => {
      const { sessionId } = payload
      if (sessionId) {
        // Navigate to the new session silently
        navigate(`/sessions/${sessionId}`)

        // Do NOT focus the window - let it happen in background
        // User will switch to the app when they're ready
      }
    }

    // Set up the listener for cross-window communication
    let unlistenPromise: Promise<() => void> | null = null

    const setupListener = async () => {
      const unlisten = await listen('session-created', event => {
        handleSessionCreated(event.payload as { sessionId: string })
      })
      return unlisten
    }

    unlistenPromise = setupListener()

    return () => {
      if (unlistenPromise) {
        unlistenPromise.then(unlisten => unlisten())
      }
    }
  }, [navigate])

  useEffect(() => {
    if (location.state?.continuationSession) {
      const session = location.state.continuationSession.session
      const conversation = location.state.continuationConversation || []
      setActiveSessionDetail(session.id, session, conversation)
    }
  }, [location.state?.continuationSession])

  const loadSessions = async () => {
    try {
      await useStore.getState().refreshSessions()
    } catch (error) {
      logger.error('Failed to load sessions:', error)
    }
  }

  const handleApproval = async (approval: any, approved: boolean) => {
    try {
      // Handle new approval format directly
      if (!approval || !approval.id) {
        logger.error('Invalid approval data:', approval)
        return
      }

      const approvalId = approval.id

      if (approved) {
        await daemonClient.approveFunctionCall(approvalId, 'Approved via UI')
      } else {
        await daemonClient.denyFunctionCall(approvalId, 'Denied via UI')
      }

      // Refresh approvals
      if (activeSessionId) {
        const response = await daemonClient.fetchApprovals(activeSessionId)
        setApprovals(response)
      }
    } catch (error) {
      notificationService.notifyError(error, 'Failed to handle approval')
    }
  }

  return (
    <div className="h-screen flex flex-col bg-background text-foreground">
      {/* Main content */}
      <main className="flex-1 flex flex-col p-4 overflow-hidden">
        {connected && (
          <>
            {location.pathname !== '/' && <Breadcrumbs />}
            <div className="flex-1 overflow-y-auto" data-main-scroll-container>
              <Outlet />
            </div>

            {approvals.length > 0 && (
              <div className="mt-4 border-t border-border pt-4">
                <h2 className="font-mono uppercase tracking-wider text-accent mb-4">
                  Pending Approvals ({approvals.length})
                </h2>
                <div className="space-y-2 max-h-64 overflow-y-auto">
                  {approvals.map((approval, index) => (
                    <div
                      key={index}
                      className="p-4 border border-border bg-secondary/20 font-mono text-sm"
                    >
                      <div className="mb-2">
                        <span className="text-accent">Tool:</span> {approval.toolName}
                      </div>
                      <div className="mb-2">
                        <span className="text-accent">Session:</span> {approval.sessionId.slice(0, 8)}
                      </div>
                      <div className="mb-3">
                        <span className="text-accent">Input:</span> {JSON.stringify(approval.toolInput)}
                      </div>
                      <div className="flex gap-2">
                        <Button onClick={() => handleApproval(approval, true)} size="sm">
                          Approve
                        </Button>
                        <Button
                          onClick={() => handleApproval(approval, false)}
                          variant="destructive"
                          size="sm"
                        >
                          Deny
                        </Button>
                      </div>
                    </div>
                  ))}
                </div>
              </div>
            )}
          </>
        )}
      </main>

      {/* Status bar */}
      <div className="flex justify-between items-center px-3 py-1.5 border-t border-border bg-secondary/30">
        <div className="flex items-center gap-4">
          <div className="font-mono text-xs uppercase tracking-wider text-muted-foreground">
            humanlayer
          </div>
          {connected && healthStatus === 'degraded' && (
            <Button
              onClick={() => setSettingsDialogOpen(true)}
              variant="outline"
              size="sm"
              className="text-amber-500 border-amber-500"
            >
              <AlertCircle className="h-4 w-4 mr-2" />
              Unhealthy - Configure
            </Button>
          )}
          {!connected && !connecting && (
            <Button onClick={connect} variant="ghost" size="sm">
              <RefreshCw className="h-4 w-4 mr-2" />
              Retry Connection
            </Button>
          )}
        </div>
        <div className="flex items-center gap-3">
          {import.meta.env.DEV && showDevUrl && (
            <span className="text-xs text-muted-foreground">{window.location.href}</span>
          )}
          <Tooltip>
            <TooltipTrigger asChild>
              <a
                href="https://github.com/humanlayer/humanlayer/issues/new?title=Feedback%20on%20CodeLayer&body=%23%23%23%20Problem%20to%20solve%20%2F%20Expected%20Behavior%0A%0A%0A%23%23%23%20Proposed%20solution"
                target="_blank"
                rel="noopener noreferrer"
                className="inline-flex items-center justify-center px-1.5 py-0.5 text-xs font-mono border border-border bg-background text-foreground hover:bg-accent/10 transition-colors focus-visible:border-ring focus-visible:ring-ring/50 focus-visible:ring-[3px] focus-visible:outline-none"
              >
                <MessageCircle className="w-3 h-3" />
              </a>
            </TooltipTrigger>
            <TooltipContent>
              <p className="flex items-center gap-1">
                Submit feedback <KeyboardShortcut keyString="⌘+⇧+F" />
              </p>
            </TooltipContent>
          </Tooltip>
          <Tooltip>
            <TooltipTrigger asChild>
              <button
                onClick={() => setHotkeyPanelOpen(true)}
                className="inline-flex items-center justify-center px-1.5 py-0.5 text-xs font-mono border border-border bg-background text-foreground hover:bg-accent/10 transition-colors focus-visible:border-ring focus-visible:ring-ring/50 focus-visible:ring-[3px] focus-visible:outline-none"
              >
                <HelpCircle className="w-3 h-3" />
              </button>
            </TooltipTrigger>
            <TooltipContent>
              <p className="flex items-center gap-1">
                View all keyboard shortcuts <KeyboardShortcut keyString="?" />
              </p>
            </TooltipContent>
          </Tooltip>
          {import.meta.env.DEV && (
            <Tooltip>
              <TooltipTrigger asChild>
                <button
                  onClick={() => setIsDebugPanelOpen(true)}
                  className="inline-flex items-center justify-center px-1.5 py-0.5 text-xs font-mono border border-border bg-background text-foreground hover:bg-accent/10 transition-colors focus-visible:border-ring focus-visible:ring-ring/50 focus-visible:ring-[3px] focus-visible:outline-none"
                >
                  <Bug className="w-3 h-3" />
                </button>
              </TooltipTrigger>
              <TooltipContent>
                <p>Debug Panel (Dev Only)</p>
              </TooltipContent>
            </Tooltip>
          )}
          <ThemeSelector />
          <Tooltip>
            <TooltipTrigger asChild>
              <button
                onClick={() => setSettingsDialogOpen(true)}
                className="inline-flex items-center justify-center px-1.5 py-0.5 text-xs font-mono border border-border bg-background text-foreground hover:bg-accent/10 transition-colors focus-visible:border-ring focus-visible:ring-ring/50 focus-visible:ring-[3px] focus-visible:outline-none"
              >
                <Settings className="w-3 h-3" />
              </button>
            </TooltipTrigger>
            <TooltipContent>
              <div className="flex items-center gap-1">
                Settings <KeyboardShortcut keyString="⌘+shift+s" />
              </div>
            </TooltipContent>
          </Tooltip>
          <div className="flex items-center gap-2 font-mono text-xs">
            <span className="uppercase tracking-wider">
              {connecting && 'CONNECTING...'}
              {connected && version && `CONNECTED @ ${version}`}
              {!connecting && !connected && 'DISCONNECTED'}
            </span>
            <span
              className={`w-1.5 h-1.5 rounded-full ${
                connected ? 'bg-[--terminal-success]' : 'bg-[--terminal-error]'
              }`}
            ></span>
          </div>
        </div>
      </div>

      {/* Session Launcher Modal */}
      <SessionLauncher />

      {/* Hotkey Panel */}
      <HotkeyPanel open={isHotkeyPanelOpen} onOpenChange={setHotkeyPanelOpen} />

      {/* Notifications */}
      <CodeLayerToaster />

      {/* Debug Panel */}
      <DebugPanel open={isDebugPanelOpen} onOpenChange={setIsDebugPanelOpen} />

      {/* Settings Dialog */}
      <SettingsDialog
        open={isSettingsDialogOpen}
        onOpenChange={setSettingsDialogOpen}
        onConfigUpdate={checkHealth}
      />

      {/* Telemetry opt-in modal */}
      <OptInTelemetryModal open={showTelemetryModal} onOpenChange={setShowTelemetryModal} />

      {/* Global Dangerous Skip Permissions Monitor */}
      <DangerousSkipPermissionsMonitor />

      {/* DVD Screensaver */}
      <DvdScreensaver />

      {/* Test Error Trigger for Sentry testing */}
      <TestErrorTrigger />
    </div>
  )
}<|MERGE_RESOLUTION|>--- conflicted
+++ resolved
@@ -64,15 +64,10 @@
   // Hotkey panel state from store
   const { isHotkeyPanelOpen, setHotkeyPanelOpen } = useStore()
 
-<<<<<<< HEAD
-  // Session launcher hotkeys
-  const { handleKeyDown } = useSessionLauncherHotkeys()
-=======
   // Session launcher state
   const { isOpen, close } = useSessionLauncher()
   // Initialize hotkeys (they're now handled via useHotkeys in the hook)
   useSessionLauncherHotkeys()
->>>>>>> 746df017
 
   // Debug store state
   const showDevUrl = useDebugStore(state => state.showDevUrl)
@@ -521,14 +516,7 @@
   )
 
   // Navigation shortcuts - 'gs' for sessions (normal view), 'ge' for archived
-<<<<<<< HEAD
-  // Check if any modal is open to prevent shortcuts during modal interactions
-  const isAnyModalOpen = () => {
-    return isSettingsDialogOpen || isHotkeyPanelOpen || showTelemetryModal || isDebugPanelOpen
-  }
-=======
   // Note: Root scope hotkeys are now automatically disabled when modals open
->>>>>>> 746df017
 
   // G+S - Go to sessions (normal view)
   useHotkeys(
@@ -536,18 +524,9 @@
     e => {
       console.log('[Layout] g>s fired')
       e.stopPropagation()
-<<<<<<< HEAD
-      if (!isAnyModalOpen()) {
-        // Navigate to sessions (normal view)
-        if (useStore.getState().getViewMode() !== ViewMode.Normal) {
-          useStore.getState().setViewMode(ViewMode.Normal)
-        }
-        navigate('/')
-=======
       // Navigate to sessions (normal view)
-      if (useStore.getState().viewMode !== ViewMode.Normal) {
+      if (useStore.getState().getViewMode() !== ViewMode.Normal) {
         useStore.getState().setViewMode(ViewMode.Normal)
->>>>>>> 746df017
       }
       navigate('/')
     },
@@ -564,18 +543,9 @@
     e => {
       console.log('[Layout] g>e fired')
       e.stopPropagation()
-<<<<<<< HEAD
-      if (!isAnyModalOpen()) {
-        // Navigate to archived sessions
-        if (useStore.getState().getViewMode() !== ViewMode.Archived) {
-          useStore.getState().setViewMode(ViewMode.Archived)
-        }
-        navigate('/')
-=======
       // Navigate to archived sessions
-      if (useStore.getState().viewMode !== ViewMode.Archived) {
+      if (useStore.getState().getViewMode() !== ViewMode.Archived) {
         useStore.getState().setViewMode(ViewMode.Archived)
->>>>>>> 746df017
       }
       navigate('/')
     },
@@ -592,18 +562,9 @@
     e => {
       console.log('[Layout] g>i fired (alias for g>s)')
       e.stopPropagation()
-<<<<<<< HEAD
-      if (!isAnyModalOpen()) {
-        // Navigate to sessions (normal view)
-        if (useStore.getState().getViewMode() !== ViewMode.Normal) {
-          useStore.getState().setViewMode(ViewMode.Normal)
-        }
-        navigate('/')
-=======
       // Navigate to sessions (normal view)
-      if (useStore.getState().viewMode !== ViewMode.Normal) {
+      if (useStore.getState().getViewMode() !== ViewMode.Normal) {
         useStore.getState().setViewMode(ViewMode.Normal)
->>>>>>> 746df017
       }
       navigate('/')
     },
@@ -932,7 +893,7 @@
       </div>
 
       {/* Session Launcher Modal */}
-      <SessionLauncher />
+      <SessionLauncher isOpen={isOpen} onClose={close} />
 
       {/* Hotkey Panel */}
       <HotkeyPanel open={isHotkeyPanelOpen} onOpenChange={setHotkeyPanelOpen} />
