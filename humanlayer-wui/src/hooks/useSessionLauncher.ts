import { create } from 'zustand'
import { daemonClient } from '@/lib/daemon'
import type { LaunchSessionRequest } from '@/lib/daemon/types'
import { useHotkeysContext } from 'react-hotkeys-hook'
import { SessionTableHotkeysScope } from '@/components/internal/SessionTable'
import { exists } from '@tauri-apps/plugin-fs'
import { homeDir } from '@tauri-apps/api/path'
import { logger } from '@/lib/logging'

interface SessionConfig {
  title?: string
  workingDir: string
  model?: string
  maxTurns?: number
}

interface LauncherState {
  isOpen: boolean
  mode: 'command' | 'search'
  view: 'menu' | 'input'
  query: string
  config: SessionConfig
  isLaunching: boolean
  error?: string
  gPrefixMode: boolean
  selectedMenuIndex: number

  // Actions
  open: (mode?: 'command' | 'search') => void
  close: () => void
  setQuery: (query: string) => void
  setConfig: (config: SessionConfig) => void
  setGPrefixMode: (enabled: boolean) => void
  setView: (view: 'menu' | 'input') => void
  setSelectedMenuIndex: (index: number) => void
  launchSession: () => Promise<void>
  createNewSession: () => void
  openSessionById: (sessionId: string) => void
  reset: () => void
}

const LAST_WORKING_DIR_KEY = 'humanlayer-last-working-dir'
const SESSION_LAUNCHER_QUERY_KEY = 'session-launcher-query'

// Helper function to get default working directory
const getDefaultWorkingDir = (): string => {
  const stored = localStorage.getItem(LAST_WORKING_DIR_KEY)
  return stored || '~/' // Default to home directory on first launch
}

// Helper function to get saved query
const getSavedQuery = (): string => {
  return localStorage.getItem(SESSION_LAUNCHER_QUERY_KEY) || ''
}

export const useSessionLauncher = create<LauncherState>((set, get) => ({
  isOpen: false,
  mode: 'command',
  view: 'menu',
<<<<<<< HEAD
  query: '',
  config: { workingDir: getDefaultWorkingDir() },
=======
  query: getSavedQuery(),
  config: { query: getSavedQuery(), workingDir: getDefaultWorkingDir() },
>>>>>>> 7010811c
  isLaunching: false,
  gPrefixMode: false,
  selectedMenuIndex: 0,

  open: (mode = 'command') =>
    set({
      isOpen: true,
      mode,
      view: 'menu',
      selectedMenuIndex: 0,
      error: undefined,
    }),

  close: () => {
    const savedQuery = getSavedQuery()
    set({
      isOpen: false,
      view: 'menu',
<<<<<<< HEAD
      query: '',
      config: { workingDir: getDefaultWorkingDir() },
=======
      query: savedQuery,
      config: { query: savedQuery, workingDir: getDefaultWorkingDir() },
>>>>>>> 7010811c
      selectedMenuIndex: 0,
      error: undefined,
      gPrefixMode: false,
    })
  },

<<<<<<< HEAD
  setQuery: query =>
    set({
=======
  setQuery: query => {
    // Save to localStorage on every change
    localStorage.setItem(SESSION_LAUNCHER_QUERY_KEY, query)
    return set(state => ({
>>>>>>> 7010811c
      query,
      error: undefined,
<<<<<<< HEAD
    }),
=======
    }))
  },
>>>>>>> 7010811c

  setConfig: config => set({ config, error: undefined }),

  setGPrefixMode: enabled => set({ gPrefixMode: enabled }),

  setView: view => set({ view }),

  setSelectedMenuIndex: index => set({ selectedMenuIndex: index }),

  launchSession: async () => {
    const { query, config } = get()

    if (!query.trim()) {
      set({ error: 'Please enter a query to launch a session' })
      return
    }

    // Validate working directory if provided
    if (config.workingDir) {
      try {
        // Expand ~ to home directory
        let pathToCheck = config.workingDir
        if (pathToCheck.startsWith('~')) {
          const home = await homeDir()
          pathToCheck = pathToCheck.replace(/^~(?=$|\/|\\)/, home)
        }

        // Check if the path exists
        const pathExists = await exists(pathToCheck)
        if (!pathExists) {
          set({ error: `Directory does not exist: ${config.workingDir}` })
          return
        }
      } catch (err) {
        set({ error: `Error checking directory: ${err}` })
        return
      }
    }

    try {
      set({ isLaunching: true, error: undefined })

      // Build MCP config (approvals enabled by default)
      const mcpConfig = {
        mcpServers: {
          approvals: {
            command: 'npx',
            args: ['humanlayer', 'mcp', 'claude_approvals'],
          },
        },
      }

      const request: LaunchSessionRequest = {
        query: query.trim(),
        title: config.title || undefined,
        working_dir: config.workingDir || undefined,
        model: config.model || undefined,
        max_turns: config.maxTurns || undefined,
        mcp_config: mcpConfig,
        permission_prompt_tool: 'mcp__approvals__request_permission',
      }

      const response = await daemonClient.launchSession(request)

      // Save the working directory to localStorage for next time
      if (config.workingDir) {
        localStorage.setItem(LAST_WORKING_DIR_KEY, config.workingDir)
      }

      // Clear the saved query after successful launch
      localStorage.removeItem(SESSION_LAUNCHER_QUERY_KEY)

      // Navigate to new session (will be handled by parent component)
      window.location.hash = `#/sessions/${response.sessionId}`

      // Close launcher
      get().close()

      // Trigger a session refresh
      // Import loadSessions from App or dispatch a custom event
      window.dispatchEvent(new CustomEvent('session-created'))
    } catch (error) {
      set({
        error: error instanceof Error ? error.message : 'Failed to launch session',
      })
    } finally {
      set({ isLaunching: false })
    }
  },

  createNewSession: () => {
    const savedQuery = getSavedQuery()
    // Switch to input mode for session creation
    set({
      view: 'input',
<<<<<<< HEAD
      query: '',
      config: { workingDir: getDefaultWorkingDir() },
=======
      query: savedQuery,
      config: { query: savedQuery, workingDir: getDefaultWorkingDir() },
>>>>>>> 7010811c
      error: undefined,
    })
  },

  openSessionById: (sessionId: string) => {
    // Navigate to existing session
    window.location.hash = `#/sessions/${sessionId}`
    get().close()
  },

  reset: () => {
    const savedQuery = getSavedQuery()
    return set({
      isOpen: false,
      mode: 'command',
      view: 'menu',
<<<<<<< HEAD
      query: '',
      config: { workingDir: getDefaultWorkingDir() },
=======
      query: savedQuery,
      config: { query: savedQuery, workingDir: getDefaultWorkingDir() },
>>>>>>> 7010811c
      selectedMenuIndex: 0,
      isLaunching: false,
      error: undefined,
      gPrefixMode: false,
    })
  },
}))

// Helper hook for global hotkey management
export function useSessionLauncherHotkeys() {
  const { activeScopes } = useHotkeysContext()

  const { open, close, isOpen, gPrefixMode, setGPrefixMode, createNewSession } = useSessionLauncher()

  // Helper to check if user is actively typing in a text input
  const isTypingInInput = () => {
    const active = document.activeElement
    if (!active) return false

    // Only block hotkeys when actively typing in actual input fields
    return (
      active.tagName === 'INPUT' ||
      active.tagName === 'TEXTAREA' ||
      (active as HTMLElement).contentEditable === 'true'
    )
  }

  // Check if a modal scope is active (indicating a modal is open)
  const isModalScopeActive = () => {
    // Only check for specific modals that should block global hotkeys
    // Don't include all modals - for example, we want 'c' to work in SessionDetail
    return activeScopes.some(
      scope =>
        scope === 'tool-result-modal' || // Tool result modal (opened with 'i')
        scope === 'session-launcher' || // Session launcher itself
        scope === 'fork-view-modal' || // Fork view modal
        scope === 'dangerously-skip-permissions-dialog', // Permissions dialog
    )
  }

  return {
    handleKeyDown: (e: KeyboardEvent) => {
      // Cmd+K - Global command palette (shows menu)
      if (e.metaKey && e.key === 'k') {
        e.preventDefault()
        if (isOpen) {
          close()
        } else {
          open('command')
        }
        return
      }

      // C - Create new session directly (bypasses command palette)
      // Don't trigger if a modal is already open
      if (e.key === 'c' && !e.metaKey && !e.ctrlKey && !isTypingInInput()) {
        if (!isModalScopeActive()) {
          e.preventDefault()
          // Open launcher if not already open
          if (!isOpen) {
            open('command')
          }
          createNewSession()
          return
        }
      }

      // / - Search sessions and approvals (only when not typing)
      // Note: Check !e.shiftKey to allow shift+/ (?) to be handled by other hotkeys
      if (
        e.key === '/' &&
        !e.shiftKey &&
        !e.metaKey &&
        !e.ctrlKey &&
        !isTypingInInput() &&
        !activeScopes.includes(SessionTableHotkeysScope) &&
        !isModalScopeActive()
      ) {
        e.preventDefault()
        open('search')
        return
      }

      // G prefix navigation (prepare for Phase 2)
      if (e.key === 'g' && !e.metaKey && !e.ctrlKey && !isTypingInInput() && !isModalScopeActive()) {
        e.preventDefault()
        setGPrefixMode(true)
        setTimeout(() => setGPrefixMode(false), 2000)
        return
      }

      // G+A - Go to approvals (Phase 2)
      if (gPrefixMode && e.key === 'a') {
        e.preventDefault()
        setGPrefixMode(false)
        // TODO: Navigate to approvals view
        logger.log('Navigate to approvals (Phase 2)')
        return
      }

      // G+S - Go to sessions (Phase 2)
      if (gPrefixMode && e.key === 's') {
        e.preventDefault()
        setGPrefixMode(false)
        // Navigate to sessions view
        window.location.hash = '#/'
        return
      }
    },
  }
}<|MERGE_RESOLUTION|>--- conflicted
+++ resolved
@@ -57,13 +57,8 @@
   isOpen: false,
   mode: 'command',
   view: 'menu',
-<<<<<<< HEAD
-  query: '',
+  query: getSavedQuery(),
   config: { workingDir: getDefaultWorkingDir() },
-=======
-  query: getSavedQuery(),
-  config: { query: getSavedQuery(), workingDir: getDefaultWorkingDir() },
->>>>>>> 7010811c
   isLaunching: false,
   gPrefixMode: false,
   selectedMenuIndex: 0,
@@ -82,36 +77,22 @@
     set({
       isOpen: false,
       view: 'menu',
-<<<<<<< HEAD
-      query: '',
+      query: savedQuery,
       config: { workingDir: getDefaultWorkingDir() },
-=======
-      query: savedQuery,
-      config: { query: savedQuery, workingDir: getDefaultWorkingDir() },
->>>>>>> 7010811c
       selectedMenuIndex: 0,
       error: undefined,
       gPrefixMode: false,
     })
   },
 
-<<<<<<< HEAD
-  setQuery: query =>
-    set({
-=======
   setQuery: query => {
     // Save to localStorage on every change
     localStorage.setItem(SESSION_LAUNCHER_QUERY_KEY, query)
-    return set(state => ({
->>>>>>> 7010811c
+    return set({
       query,
       error: undefined,
-<<<<<<< HEAD
-    }),
-=======
-    }))
-  },
->>>>>>> 7010811c
+    })
+  },
 
   setConfig: config => set({ config, error: undefined }),
 
@@ -207,13 +188,8 @@
     // Switch to input mode for session creation
     set({
       view: 'input',
-<<<<<<< HEAD
-      query: '',
+      query: savedQuery,
       config: { workingDir: getDefaultWorkingDir() },
-=======
-      query: savedQuery,
-      config: { query: savedQuery, workingDir: getDefaultWorkingDir() },
->>>>>>> 7010811c
       error: undefined,
     })
   },
@@ -230,13 +206,8 @@
       isOpen: false,
       mode: 'command',
       view: 'menu',
-<<<<<<< HEAD
-      query: '',
+      query: savedQuery,
       config: { workingDir: getDefaultWorkingDir() },
-=======
-      query: savedQuery,
-      config: { query: savedQuery, workingDir: getDefaultWorkingDir() },
->>>>>>> 7010811c
       selectedMenuIndex: 0,
       isLaunching: false,
       error: undefined,
