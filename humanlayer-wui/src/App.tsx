<<<<<<< HEAD
import { useState } from 'react'
import { invoke } from '@tauri-apps/api/core'
import { Input } from '@/components/ui/input'
import { Button } from '@/components/ui/button'
import './App.css'

function App() {
  const [greetMsg, setGreetMsg] = useState('')
  const [name, setName] = useState('')

  async function greet() {
    // Learn more about Tauri commands at https://tauri.app/develop/calling-rust/
    setGreetMsg(await invoke('greet', { name }))
  }

  return (
    <main className="container min-h-screen flex flex-col items-start justify-center gap-4 p-8 max-w-[80%] mx-auto">
      <h1 className="text-4xl font-bold tracking-tight text-foreground mb-4">
        Welcome to the Humanlayer WUI, a HumanLayer Experiment
      </h1>

      <form
        className="flex flex-row gap-2"
        onSubmit={e => {
          e.preventDefault()
          greet()
        }}
      >
        <Input
          id="greet-input"
          onChange={e => setName(e.currentTarget.value)}
          placeholder="Enter a name..."
        />
        <Button type="submit">Greet</Button>
      </form>
      <p>{greetMsg}</p>
=======
import { useState, useEffect } from "react";
import { daemonClient } from "./daemon-client";
import "./App.css";

function App() {
  const [connected, setConnected] = useState(false);
  const [status, setStatus] = useState("");
  const [sessions, setSessions] = useState<any[]>([]);
  const [approvals, setApprovals] = useState<any[]>([]);
  const [query, setQuery] = useState("");
  const [activeSessionId, setActiveSessionId] = useState<string | null>(null);

  // Connect to daemon on mount
  useEffect(() => {
    connectToDaemon();
  }, []);

  async function connectToDaemon() {
    try {
      setStatus("Connecting to daemon...");
      await daemonClient.connect();
      setConnected(true);
      setStatus("Connected!");

      // Check health
      const health = await daemonClient.health();
      setStatus(`Connected! Daemon version: ${health.version}`);

      // Load sessions
      await loadSessions();
    } catch (error) {
      setStatus(`Failed to connect: ${error}`);
      setConnected(false);
    }
  }

  async function loadSessions() {
    try {
      const response = await daemonClient.listSessions();
      setSessions(response.sessions);
    } catch (error) {
      console.error("Failed to load sessions:", error);
    }
  }

  async function launchSession() {
    if (!query.trim()) {
      alert("Please enter a query");
      return;
    }

    try {
      setStatus("Launching session...");
      const response = await daemonClient.launchSession({
        query: query.trim(),
        model: "sonnet",
        verbose: true,
      });

      setActiveSessionId(response.session_id);
      setStatus(`Session launched! ID: ${response.session_id}`);

      // Subscribe to events
      const unsubscribe = await daemonClient.subscribeToEvents({
        session_id: response.session_id,
      });

      // Refresh sessions list
      await loadSessions();

      // Start polling for approvals
      pollForApprovals(response.session_id);
    } catch (error) {
      setStatus(`Failed to launch session: ${error}`);
    }
  }

  async function pollForApprovals(sessionId: string) {
    const interval = setInterval(async () => {
      try {
        const response = await daemonClient.fetchApprovals(sessionId);
        setApprovals(response.approvals);

        // Check session status
        const sessionState = await daemonClient.getSessionState(sessionId);
        if (
          sessionState.session.status === "completed" ||
          sessionState.session.status === "failed"
        ) {
          clearInterval(interval);
          setStatus(`Session ${sessionState.session.status}`);
          await loadSessions();
        }
      } catch (error) {
        console.error("Failed to fetch approvals:", error);
      }
    }, 2000);
  }

  async function handleApproval(approval: any, approved: boolean) {
    try {
      if (approval.type === "function_call" && approval.function_call) {
        if (approved) {
          await daemonClient.approveFunctionCall(
            approval.function_call.call_id,
            "Approved via UI",
          );
        } else {
          await daemonClient.denyFunctionCall(
            approval.function_call.call_id,
            "Denied via UI",
          );
        }
      } else if (approval.type === "human_contact" && approval.human_contact) {
        const response = prompt("Enter your response:");
        if (response) {
          await daemonClient.respondToHumanContact(
            approval.human_contact.call_id,
            response,
          );
        }
      }

      // Refresh approvals
      if (activeSessionId) {
        const response = await daemonClient.fetchApprovals(activeSessionId);
        setApprovals(response.approvals);
      }
    } catch (error) {
      alert(`Failed to handle approval: ${error}`);
    }
  }

  return (
    <main className="container">
      <h1>HumanLayer Daemon Client Test</h1>

      <div style={{ marginBottom: "20px" }}>
        <strong>Status:</strong> {status}
        {!connected && (
          <button onClick={connectToDaemon} style={{ marginLeft: "10px" }}>
            Retry Connection
          </button>
        )}
      </div>

      {connected && (
        <>
          <div style={{ marginBottom: "20px" }}>
            <h2>Launch New Session</h2>
            <input
              type="text"
              value={query}
              onChange={(e) => setQuery(e.target.value)}
              placeholder="Enter your query..."
              style={{ width: "300px", marginRight: "10px" }}
            />
            <button onClick={launchSession}>Launch Session</button>
          </div>

          <div style={{ marginBottom: "20px" }}>
            <h2>Sessions ({sessions.length})</h2>
            <div
              style={{
                maxHeight: "200px",
                overflow: "auto",
                border: "1px solid #ccc",
                padding: "10px",
              }}
            >
              {sessions.map((session) => (
                <div
                  key={session.id}
                  style={{
                    marginBottom: "10px",
                    padding: "5px",
                    background: "#f0f0f0",
                  }}
                >
                  <strong>{session.query}</strong>
                  <br />
                  ID: {session.id}
                  <br />
                  Status: {session.status}
                  <br />
                  Started: {new Date(session.start_time).toLocaleString()}
                </div>
              ))}
            </div>
            <button onClick={loadSessions} style={{ marginTop: "10px" }}>
              Refresh Sessions
            </button>
          </div>

          {approvals.length > 0 && (
            <div>
              <h2>Pending Approvals ({approvals.length})</h2>
              {approvals.map((approval, index) => (
                <div
                  key={index}
                  style={{
                    marginBottom: "10px",
                    padding: "10px",
                    border: "1px solid #ff6600",
                  }}
                >
                  <strong>Type:</strong> {approval.type}
                  <br />
                  {approval.function_call && (
                    <>
                      <strong>Function:</strong>{" "}
                      {approval.function_call.spec.fn}
                      <br />
                      <strong>Args:</strong>{" "}
                      {JSON.stringify(approval.function_call.spec.kwargs)}
                      <br />
                      <button
                        onClick={() => handleApproval(approval, true)}
                        style={{ marginRight: "5px" }}
                      >
                        Approve
                      </button>
                      <button onClick={() => handleApproval(approval, false)}>
                        Deny
                      </button>
                    </>
                  )}
                  {approval.human_contact && (
                    <>
                      <strong>Message:</strong>{" "}
                      {approval.human_contact.spec.msg}
                      <br />
                      <button onClick={() => handleApproval(approval, true)}>
                        Respond
                      </button>
                    </>
                  )}
                </div>
              ))}
            </div>
          )}
        </>
      )}
>>>>>>> 15136504
    </main>
  )
}

export default App<|MERGE_RESOLUTION|>--- conflicted
+++ resolved
@@ -1,41 +1,4 @@
-<<<<<<< HEAD
-import { useState } from 'react'
-import { invoke } from '@tauri-apps/api/core'
-import { Input } from '@/components/ui/input'
-import { Button } from '@/components/ui/button'
-import './App.css'
-
-function App() {
-  const [greetMsg, setGreetMsg] = useState('')
-  const [name, setName] = useState('')
-
-  async function greet() {
-    // Learn more about Tauri commands at https://tauri.app/develop/calling-rust/
-    setGreetMsg(await invoke('greet', { name }))
-  }
-
-  return (
-    <main className="container min-h-screen flex flex-col items-start justify-center gap-4 p-8 max-w-[80%] mx-auto">
-      <h1 className="text-4xl font-bold tracking-tight text-foreground mb-4">
-        Welcome to the Humanlayer WUI, a HumanLayer Experiment
-      </h1>
-
-      <form
-        className="flex flex-row gap-2"
-        onSubmit={e => {
-          e.preventDefault()
-          greet()
-        }}
-      >
-        <Input
-          id="greet-input"
-          onChange={e => setName(e.currentTarget.value)}
-          placeholder="Enter a name..."
-        />
-        <Button type="submit">Greet</Button>
-      </form>
-      <p>{greetMsg}</p>
-=======
+
 import { useState, useEffect } from "react";
 import { daemonClient } from "./daemon-client";
 import "./App.css";
@@ -279,7 +242,6 @@
           )}
         </>
       )}
->>>>>>> 15136504
     </main>
   )
 }
